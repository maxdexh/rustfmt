--- conflicted
+++ resolved
@@ -24,13 +24,9 @@
 use crate::lists::{ListFormatting, Separator, definitive_tactic, itemize_list, write_list};
 use crate::macros::{MacroPosition, rewrite_macro};
 use crate::overflow;
-<<<<<<< HEAD
-use crate::rewrite::{Rewrite, RewriteContext, RewriteError, RewriteErrorExt, RewriteResult};
-=======
 use crate::rewrite::{
     ExceedsMaxWidthError, Rewrite, RewriteContext, RewriteError, RewriteErrorExt, RewriteResult,
 };
->>>>>>> 9f8fcc2f
 use crate::shape::{Indent, Shape};
 use crate::source_map::{LineRangeUtils, SpanUtils};
 use crate::spanned::Spanned;
@@ -88,19 +84,9 @@
         let let_kw_offset = result.len() - "let ".len();
 
         // 4 = "let ".len()
-<<<<<<< HEAD
-        let pat_shape = shape
-            .offset_left(4)
-            .max_width_error(shape.width, self.span())?;
-        // 1 = ;
-        let pat_shape = pat_shape
-            .sub_width(1)
-            .max_width_error(shape.width, self.span())?;
-=======
         let pat_shape = shape.offset_left(4, self.span())?;
         // 1 = ;
         let pat_shape = pat_shape.sub_width(1, self.span())?;
->>>>>>> 9f8fcc2f
         let pat_str = self.pat.rewrite_result(context, pat_shape)?;
 
         result.push_str(&pat_str);
@@ -116,17 +102,9 @@
                 } else {
                     shape
                 }
-<<<<<<< HEAD
-                .offset_left(last_line_width(&result) + separator.len())
-                .max_width_error(shape.width, self.span())?
-                // 2 = ` =`
-                .sub_width(2)
-                .max_width_error(shape.width, self.span())?;
-=======
                 .offset_left(last_line_width(&result) + separator.len(), self.span())?
                 // 2 = ` =`
                 .sub_width(2, self.span())?;
->>>>>>> 9f8fcc2f
 
                 let rewrite = ty.rewrite_result(context, ty_shape)?;
 
@@ -145,13 +123,7 @@
 
         if let Some((init, else_block)) = self.kind.init_else_opt() {
             // 1 = trailing semicolon;
-<<<<<<< HEAD
-            let nested_shape = shape
-                .sub_width(1)
-                .max_width_error(shape.width, self.span())?;
-=======
             let nested_shape = shape.sub_width(1, self.span())?;
->>>>>>> 9f8fcc2f
 
             result = rewrite_assign_rhs(
                 context,
@@ -701,11 +673,7 @@
             field.attrs.rewrite(&context, shape)?
         } else {
             // StyleEdition::Edition20{15|18|21} formatting that was off by 1. See issue #5801
-<<<<<<< HEAD
-            field.attrs.rewrite(&context, shape.sub_width(1)?)?
-=======
             field.attrs.rewrite(&context, shape.sub_width_opt(1)?)?
->>>>>>> 9f8fcc2f
         };
         // sub_width(1) to take the trailing comma into account
         let shape = shape.sub_width_opt(1)?;
@@ -867,8 +835,7 @@
         where_span_end,
         self_ty.span.hi(),
         option,
-    )
-    .ok()?;
+    )?;
 
     // If there is no where-clause, we may have missing comments between the trait name and
     // the opening brace.
@@ -1003,7 +970,7 @@
             item.span,
         )?
     };
-    let generics_str = rewrite_generics(context, "impl", generics, shape).ok()?;
+    let generics_str = rewrite_generics(context, "impl", generics, shape)?;
     result.push_str(&generics_str);
     result.push_str(format_constness_right(constness));
 
@@ -1209,7 +1176,7 @@
 
     let shape = Shape::indented(offset, context.config).offset_left(result.len(), item.span)?;
     let generics_str =
-        rewrite_generics(context, rewrite_ident(context, item.ident), generics, shape).ok()?;
+        rewrite_generics(context, rewrite_ident(context, item.ident), generics, shape)?;
     result.push_str(&generics_str);
 
     // FIXME(#2055): rustfmt fails to format when there are comments between trait bounds.
@@ -1230,8 +1197,7 @@
             shape,
             &RhsAssignKind::Bounds,
             RhsTactics::ForceNextLineWithoutIndent,
-        )
-        .ok()?;
+        )?;
     }
 
     // Rewrite where-clause.
@@ -1256,8 +1222,8 @@
             None,
             pos_before_where,
             option,
-        )
-        .ok()?;
+        )?;
+
         // If the where-clause cannot fit on the same line,
         // put the where-clause on a new line
         if !where_clause_str.contains('\n')
@@ -1414,13 +1380,8 @@
     } = *item;
     let alias = rewrite_ident(context, ident);
     // 6 = "trait ", 2 = " ="
-<<<<<<< HEAD
-    let g_shape = shape.offset_left(6)?.sub_width(2)?;
-    let generics_str = rewrite_generics(context, alias, generics, g_shape).ok()?;
-=======
     let g_shape = shape.offset_left(6, span)?.sub_width(2, span)?;
     let generics_str = rewrite_generics(context, alias, generics, g_shape)?;
->>>>>>> 9f8fcc2f
     let vis_str = format_visibility(context, vis);
     let lhs = format!("{vis_str}trait {generics_str} =");
     // 1 = ";"
@@ -1433,16 +1394,9 @@
         lhs,
         &trait_alias_bounds,
         &RhsAssignKind::Bounds,
-<<<<<<< HEAD
-        shape.sub_width(1)?,
-    )
-    .map(|s| s + ";")
-    .ok()
-=======
         shape.sub_width(1, generics.span)?,
     )?;
     Ok(result + ";")
->>>>>>> 9f8fcc2f
 }
 
 fn format_unit_struct(
@@ -1817,14 +1771,8 @@
         // 2 = `= `
         let g_shape = Shape::indented(indent, context.config);
         let g_shape = g_shape
-<<<<<<< HEAD
-            .offset_left(result.len())
-            .and_then(|s| s.sub_width(2))
-            .max_width_error(g_shape.width, span)?;
-=======
             .offset_left(result.len(), span)?
             .sub_width(2, span)?;
->>>>>>> 9f8fcc2f
         let generics_str = rewrite_generics(context, ident_str, generics, g_shape)?;
         result.push_str(&generics_str);
     }
@@ -1833,13 +1781,7 @@
         if !bounds.is_empty() {
             // 2 = `: `
             let shape = Shape::indented(indent, context.config);
-<<<<<<< HEAD
-            let shape = shape
-                .offset_left(result.len() + 2)
-                .max_width_error(shape.width, span)?;
-=======
             let shape = shape.offset_left(result.len() + 2, span)?;
->>>>>>> 9f8fcc2f
             let type_bounds = bounds
                 .rewrite_result(context, shape)
                 .map(|s| format!(": {}", s))?;
@@ -1900,13 +1842,7 @@
                     Shape::indented(indent, context.config)
                 } else {
                     let shape = Shape::indented(indent, context.config);
-<<<<<<< HEAD
-                    shape
-                        .block_left(context.config.tab_spaces())
-                        .max_width_error(shape.width, span)?
-=======
                     shape.block_left(context.config.tab_spaces(), span)?
->>>>>>> 9f8fcc2f
                 };
 
                 combine_strs_with_missing_comments(
@@ -1924,13 +1860,7 @@
         // 1 = `;` unless there's a trailing where clause
         let shape = Shape::indented(indent, context.config);
         let shape = if after_where_predicates.is_empty() {
-<<<<<<< HEAD
-            Shape::indented(indent, context.config)
-                .sub_width(1)
-                .max_width_error(shape.width, span)?
-=======
             Shape::indented(indent, context.config).sub_width(1, span)?
->>>>>>> 9f8fcc2f
         } else {
             shape
         };
@@ -2039,11 +1969,7 @@
     }
 
     let orig_ty = shape
-<<<<<<< HEAD
-        .offset_left(overhead + spacing.len())
-=======
         .offset_left_opt(overhead + spacing.len())
->>>>>>> 9f8fcc2f
         .and_then(|ty_shape| field.ty.rewrite_result(context, ty_shape).ok());
 
     if let Some(ref ty) = orig_ty {
@@ -2261,13 +2187,7 @@
                         .map(|r| format!("-> {}", r));
                 }
 
-<<<<<<< HEAD
-                let shape = shape
-                    .offset_left(arrow_width)
-                    .max_width_error(shape.width, self.span())?;
-=======
                 let shape = shape.offset_left(arrow_width, self.span())?;
->>>>>>> 9f8fcc2f
 
                 ty.rewrite_result(context, shape)
                     .map(|s| format!("-> {}", s))
@@ -2649,11 +2569,7 @@
             .last()
             .map_or(false, |last_line| last_line.contains("//"));
 
-<<<<<<< HEAD
-        if context.config.style_edition() >= StyleEdition::Edition2024 {
-=======
         if context.config.style_edition() >= StyleEdition::Edition2027 {
->>>>>>> 9f8fcc2f
             if closing_paren_overflow_max_width {
                 result.push(')');
                 result.push_str(&indent.to_string_with_newline(context.config));
@@ -3101,14 +3017,8 @@
     let clause_shape = shape
         .block()
         .with_max_width(context.config)
-<<<<<<< HEAD
-        .block_left(context.config.tab_spaces())
-        .and_then(|s| s.sub_width(1))
-        .max_width_error(shape.width, where_span)?;
-=======
         .block_left(context.config.tab_spaces(), where_span)?
         .sub_width(1, where_span)?;
->>>>>>> 9f8fcc2f
     let force_single_line = context.config.where_single_line()
         && predicates.len() == 1
         && !where_clause_option.veto_single_line;
@@ -3148,14 +3058,8 @@
     let block_shape = shape.block().with_max_width(context.config);
     // 1 = `,`
     let clause_shape = block_shape
-<<<<<<< HEAD
-        .block_left(context.config.tab_spaces())
-        .and_then(|s| s.sub_width(1))
-        .max_width_error(block_shape.width, where_span)?;
-=======
         .block_left(context.config.tab_spaces(), where_span)?
         .sub_width(1, where_span)?;
->>>>>>> 9f8fcc2f
 
     let comment_separator = |comment: &str, shape: Shape| {
         if comment.is_empty() {
@@ -3577,13 +3481,7 @@
                     prefix,
                     &static_foreign_item.ty,
                     &RhsAssignKind::Ty,
-<<<<<<< HEAD
-                    shape
-                        .sub_width(1)
-                        .max_width_error(shape.width, static_foreign_item.ty.span)?,
-=======
                     shape.sub_width(1, static_foreign_item.ty.span)?,
->>>>>>> 9f8fcc2f
                 )
                 .map(|s| s + ";")
             }
@@ -3644,7 +3542,6 @@
         shape,
         allow_extend,
     )
-    .ok()
 }
 
 /// Rewrite an inline mod.
