//! Format attributes and meta items.

use rustc_ast::HasAttrs;
use rustc_ast::ast;
use rustc_span::{Span, symbol::sym};
use tracing::debug;

use self::doc_comment::DocCommentFormatter;
use crate::comment::{CommentStyle, contains_comment, rewrite_doc_comment};
use crate::config::IndentStyle;
use crate::config::lists::*;
use crate::expr::rewrite_literal;
use crate::lists::{ListFormatting, Separator, definitive_tactic, itemize_list, write_list};
use crate::overflow;
use crate::rewrite::{Rewrite, RewriteContext, RewriteError, RewriteErrorExt, RewriteResult};
use crate::shape::Shape;
use crate::source_map::SpanUtils;
use crate::types::{PathContext, rewrite_path};
use crate::utils::{count_newlines, mk_sp};

mod doc_comment;

/// Returns attributes on the given statement.
pub(crate) fn get_attrs_from_stmt(stmt: &ast::Stmt) -> &[ast::Attribute] {
    stmt.attrs()
}

pub(crate) fn get_span_without_attrs(stmt: &ast::Stmt) -> Span {
    match stmt.kind {
        ast::StmtKind::Let(ref local) => local.span,
        ast::StmtKind::Item(ref item) => item.span,
        ast::StmtKind::Expr(ref expr) | ast::StmtKind::Semi(ref expr) => expr.span,
        ast::StmtKind::MacCall(ref mac_stmt) => mac_stmt.mac.span(),
        ast::StmtKind::Empty => stmt.span,
    }
}

/// Returns attributes that are within `outer_span`.
pub(crate) fn filter_inline_attrs(attrs: &[ast::Attribute], outer_span: Span) -> ast::AttrVec {
    attrs
        .iter()
        .filter(|a| outer_span.lo() <= a.span.lo() && a.span.hi() <= outer_span.hi())
        .cloned()
        .collect()
}

fn is_derive(attr: &ast::Attribute) -> bool {
    attr.has_name(sym::derive)
}

// The shape of the arguments to a function-like attribute.
fn argument_shape(
    left: usize,
    right: usize,
    combine: bool,
    shape: Shape,
    context: &RewriteContext<'_>,
) -> Option<Shape> {
    let shape = match context.config.indent_style() {
        IndentStyle::Block => {
            if combine {
                shape.offset_left_opt(left)?
            } else {
                shape
                    .block_indent(context.config.tab_spaces())
                    .with_max_width(context.config)
            }
        }
        IndentStyle::Visual => shape
            .visual_indent(0)
            .shrink_left_opt(left)?
            .sub_width_opt(right)?,
    };
    Some(shape)
}

fn format_derive(
    derives: &[ast::Attribute],
    shape: Shape,
    context: &RewriteContext<'_>,
) -> Option<String> {
    // Collect all items from all attributes
    let all_items = derives
        .iter()
        .map(|attr| {
            // Parse the derive items and extract the span for each item; if any
            // attribute is not parseable, none of the attributes will be
            // reformatted.
            let item_spans = attr.meta_item_list().map(|meta_item_list| {
                meta_item_list
                    .into_iter()
                    .map(|meta_item_inner| meta_item_inner.span())
            })?;

            let items = itemize_list(
                context.snippet_provider,
                item_spans,
                ")",
                ",",
                |span| span.lo(),
                |span| span.hi(),
                |span| Ok(context.snippet(*span).to_owned()),
                // We update derive attribute spans to start after the opening '('
                // This helps us focus parsing to just what's inside #[derive(...)]
                context.snippet_provider.span_after(attr.span, "("),
                attr.span.hi(),
                false,
            );

            Some(items)
        })
        // Fail if any attribute failed.
        .collect::<Option<Vec<_>>>()?
        // Collect the results into a single, flat, Vec.
        .into_iter()
        .flatten()
        .collect::<Vec<_>>();

    // Collect formatting parameters.
    let prefix = attr_prefix(&derives[0]);
    let argument_shape = argument_shape(
        "[derive()]".len() + prefix.len(),
        ")]".len(),
        false,
        shape,
        context,
    )?;
    let one_line_shape = shape
        .offset_left_opt("[derive()]".len() + prefix.len())?
        .sub_width_opt("()]".len())?;
    let one_line_budget = one_line_shape.width;

    let tactic = definitive_tactic(
        &all_items,
        ListTactic::HorizontalVertical,
        Separator::Comma,
        argument_shape.width,
    );
    let trailing_separator = match context.config.indent_style() {
        // We always add the trailing comma and remove it if it is not needed.
        IndentStyle::Block => SeparatorTactic::Always,
        IndentStyle::Visual => SeparatorTactic::Never,
    };

    // Format the collection of items.
    let fmt = ListFormatting::new(argument_shape, context.config)
        .tactic(tactic)
        .trailing_separator(trailing_separator)
        .ends_with_newline(false);
    let item_str = write_list(&all_items, &fmt).ok()?;

    debug!("item_str: '{}'", item_str);

    // Determine if the result will be nested, i.e. if we're using the block
    // indent style and either the items are on multiple lines or we've exceeded
    // our budget to fit on a single line.
    let nested = context.config.indent_style() == IndentStyle::Block
        && (item_str.contains('\n') || item_str.len() > one_line_budget);

    // Format the final result.
    let mut result = String::with_capacity(128);
    result.push_str(prefix);
    result.push_str("[derive(");
    if nested {
        let nested_indent = argument_shape.indent.to_string_with_newline(context.config);
        result.push_str(&nested_indent);
        result.push_str(&item_str);
        result.push_str(&shape.indent.to_string_with_newline(context.config));
    } else if let SeparatorTactic::Always = context.config.trailing_comma() {
        // Retain the trailing comma.
        result.push_str(&item_str);
    } else if item_str.ends_with(',') {
        // Remove the trailing comma.
        result.push_str(&item_str[..item_str.len() - 1]);
    } else {
        result.push_str(&item_str);
    }
    result.push_str(")]");

    Some(result)
}

/// Returns the first group of attributes that fills the given predicate.
/// We consider two doc comments are in different group if they are separated by normal comments.
fn take_while_with_pred<'a, P>(
    context: &RewriteContext<'_>,
    attrs: &'a [ast::Attribute],
    pred: P,
) -> &'a [ast::Attribute]
where
    P: Fn(&ast::Attribute) -> bool,
{
    let mut len = 0;
    let mut iter = attrs.iter().peekable();

    while let Some(attr) = iter.next() {
        if pred(attr) {
            len += 1;
        } else {
            break;
        }
        if let Some(next_attr) = iter.peek() {
            // Extract comments between two attributes.
            let span_between_attr = mk_sp(attr.span.hi(), next_attr.span.lo());
            let snippet = context.snippet(span_between_attr);
            if count_newlines(snippet) >= 2 || snippet.contains('/') {
                break;
            }
        }
    }

    &attrs[..len]
}

/// Rewrite the any doc comments which come before any other attributes.
fn rewrite_initial_doc_comments(
    context: &RewriteContext<'_>,
    attrs: &[ast::Attribute],
    shape: Shape,
) -> Result<(usize, Option<String>), RewriteError> {
    if attrs.is_empty() {
        return Ok((0, None));
    }
    // Rewrite doc comments
    let sugared_docs = take_while_with_pred(context, attrs, |a| a.is_doc_comment());
    if !sugared_docs.is_empty() {
        let snippet = sugared_docs
            .iter()
            .map(|a| context.snippet(a.span))
            .collect::<Vec<_>>()
            .join("\n");
        return Ok((
            sugared_docs.len(),
            Some(rewrite_doc_comment(
                &snippet,
                shape.comment(context.config),
                context.config,
            )?),
        ));
    }

    Ok((0, None))
}

impl Rewrite for ast::MetaItemInner {
    fn rewrite(&self, context: &RewriteContext<'_>, shape: Shape) -> Option<String> {
        self.rewrite_result(context, shape).ok()
    }

    fn rewrite_result(&self, context: &RewriteContext<'_>, shape: Shape) -> RewriteResult {
        match self {
<<<<<<< HEAD
            ast::MetaItemInner::MetaItem(ref meta_item) => meta_item.rewrite_result(context, shape),
            ast::MetaItemInner::Lit(ref l) => {
=======
            ast::NestedMetaItem::MetaItem(ref meta_item) => {
                meta_item.rewrite_result(context, shape)
            }
            ast::NestedMetaItem::Lit(ref l) => {
>>>>>>> 9f8fcc2f
                rewrite_literal(context, l.as_token_lit(), l.span, shape)
            }
        }
    }
}

fn has_newlines_before_after_comment(comment: &str) -> (&str, &str) {
    // Look at before and after comment and see if there are any empty lines.
    let comment_begin = comment.find('/');
    let len = comment_begin.unwrap_or_else(|| comment.len());
    let mlb = count_newlines(&comment[..len]) > 1;
    let mla = if comment_begin.is_none() {
        mlb
    } else {
        comment
            .chars()
            .rev()
            .take_while(|c| c.is_whitespace())
            .filter(|&c| c == '\n')
            .count()
            > 1
    };
    (if mlb { "\n" } else { "" }, if mla { "\n" } else { "" })
}

impl Rewrite for ast::MetaItem {
    fn rewrite(&self, context: &RewriteContext<'_>, shape: Shape) -> Option<String> {
        self.rewrite_result(context, shape).ok()
    }

    fn rewrite_result(&self, context: &RewriteContext<'_>, shape: Shape) -> RewriteResult {
        Ok(match self.kind {
            ast::MetaItemKind::Word => {
                rewrite_path(context, PathContext::Type, &None, &self.path, shape)?
            }
            ast::MetaItemKind::List(ref list) => {
                let path = rewrite_path(context, PathContext::Type, &None, &self.path, shape)?;
                let has_trailing_comma = crate::expr::span_ends_with_comma(context, self.span);
                overflow::rewrite_with_parens(
                    context,
                    &path,
                    list.iter(),
                    // 1 = "]"
<<<<<<< HEAD
                    shape.sub_width(1).max_width_error(shape.width, self.span)?,
=======
                    shape.sub_width(1, self.span)?,
>>>>>>> 9f8fcc2f
                    self.span,
                    context.config.attr_fn_like_width(),
                    Some(if has_trailing_comma {
                        SeparatorTactic::Always
                    } else {
                        SeparatorTactic::Never
                    }),
                )?
            }
            ast::MetaItemKind::NameValue(ref lit) => {
                let path = rewrite_path(context, PathContext::Type, &None, &self.path, shape)?;
                // 3 = ` = `
<<<<<<< HEAD
                let lit_shape = shape
                    .shrink_left(path.len() + 3)
                    .max_width_error(shape.width, self.span)?;
=======
                let lit_shape = shape.shrink_left(path.len() + 3, self.span)?;
>>>>>>> 9f8fcc2f
                // `rewrite_literal` returns `None` when `lit` exceeds max
                // width. Since a literal is basically unformattable unless it
                // is a string literal (and only if `format_strings` is set),
                // we might be better off ignoring the fact that the attribute
                // is longer than the max width and continue on formatting.
                // See #2479 for example.
                let value = rewrite_literal(context, lit.as_token_lit(), lit.span, lit_shape)
                    .unwrap_or_else(|_| context.snippet(lit.span).to_owned());
                format!("{path} = {value}")
            }
        })
    }
}

impl Rewrite for ast::Attribute {
    fn rewrite(&self, context: &RewriteContext<'_>, shape: Shape) -> Option<String> {
        self.rewrite_result(context, shape).ok()
    }

    fn rewrite_result(&self, context: &RewriteContext<'_>, shape: Shape) -> RewriteResult {
        let snippet = context.snippet(self.span);
        if self.is_doc_comment() {
            rewrite_doc_comment(snippet, shape.comment(context.config), context.config)
        } else {
            let should_skip = self
                .ident()
                .map(|s| context.skip_context.attributes.skip(s.name.as_str()))
                .unwrap_or(false);
            let prefix = attr_prefix(self);

            if should_skip || contains_comment(snippet) {
                return Ok(snippet.to_owned());
            }

            if let Some(ref meta) = self.meta() {
                // This attribute is possibly a doc attribute needing normalization to a doc comment
                if context.config.normalize_doc_attributes() && meta.has_name(sym::doc) {
                    if let Some(ref literal) = meta.value_str() {
                        let comment_style = match self.style {
                            ast::AttrStyle::Inner => CommentStyle::Doc,
                            ast::AttrStyle::Outer => CommentStyle::TripleSlash,
                        };

                        let literal_str = literal.as_str();
                        let doc_comment_formatter =
                            DocCommentFormatter::new(literal_str, comment_style);
                        let doc_comment = format!("{doc_comment_formatter}");
                        return rewrite_doc_comment(
                            &doc_comment,
                            shape.comment(context.config),
                            context.config,
                        );
                    }
                }

                // 1 = `[`
<<<<<<< HEAD
                let shape = shape
                    .offset_left(prefix.len() + 1)
                    .max_width_error(shape.width, self.span)?;
=======
                let shape = shape.offset_left(prefix.len() + 1, self.span)?;
>>>>>>> 9f8fcc2f
                Ok(meta.rewrite_result(context, shape).map_or_else(
                    |_| snippet.to_owned(),
                    |rw| match &self.kind {
                        ast::AttrKind::Normal(normal_attr) => match normal_attr.item.unsafety {
                            // For #![feature(unsafe_attributes)]
                            // See https://github.com/rust-lang/rust/issues/123757
                            ast::Safety::Unsafe(_) => format!("{}[unsafe({})]", prefix, rw),
                            _ => format!("{}[{}]", prefix, rw),
                        },
                        _ => format!("{}[{}]", prefix, rw),
                    },
                ))
            } else {
                Ok(snippet.to_owned())
            }
        }
    }
}

impl Rewrite for [ast::Attribute] {
    fn rewrite(&self, context: &RewriteContext<'_>, shape: Shape) -> Option<String> {
        self.rewrite_result(context, shape).ok()
    }

    fn rewrite_result(&self, context: &RewriteContext<'_>, shape: Shape) -> RewriteResult {
        if self.is_empty() {
            return Ok(String::new());
        }

        // The current remaining attributes.
        let mut attrs = self;
        let mut result = String::new();

        // Determine if the source text is annotated with `#[rustfmt::skip::attributes(derive)]`
        // or `#![rustfmt::skip::attributes(derive)]`
        let skip_derives = context.skip_context.attributes.skip("derive");

        // This is not just a simple map because we need to handle doc comments
        // (where we take as many doc comment attributes as possible) and possibly
        // merging derives into a single attribute.
        loop {
            if attrs.is_empty() {
                return Ok(result);
            }

            // Handle doc comments.
            let (doc_comment_len, doc_comment_str) =
                rewrite_initial_doc_comments(context, attrs, shape)?;
            if doc_comment_len > 0 {
                let doc_comment_str = doc_comment_str.expect("doc comments, but no result");
                result.push_str(&doc_comment_str);

                let missing_span = attrs
                    .get(doc_comment_len)
                    .map(|next| mk_sp(attrs[doc_comment_len - 1].span.hi(), next.span.lo()));
                if let Some(missing_span) = missing_span {
                    let snippet = context.snippet(missing_span);
                    let (mla, mlb) = has_newlines_before_after_comment(snippet);
                    let comment = crate::comment::recover_missing_comment_in_span(
                        missing_span,
                        shape.with_max_width(context.config),
                        context,
                        0,
                    )?;
                    let comment = if comment.is_empty() {
                        format!("\n{mlb}")
                    } else {
                        format!("{mla}{comment}\n{mlb}")
                    };
                    result.push_str(&comment);
                    result.push_str(&shape.indent.to_string(context.config));
                }

                attrs = &attrs[doc_comment_len..];

                continue;
            }

            // Handle derives if we will merge them.
            if !skip_derives && context.config.merge_derives() && is_derive(&attrs[0]) {
                let derives = take_while_with_pred(context, attrs, is_derive);
                let derive_str = format_derive(derives, shape, context).unknown_error()?;
                result.push_str(&derive_str);

                let missing_span = attrs
                    .get(derives.len())
                    .map(|next| mk_sp(attrs[derives.len() - 1].span.hi(), next.span.lo()));
                if let Some(missing_span) = missing_span {
                    let comment = crate::comment::recover_missing_comment_in_span(
                        missing_span,
                        shape.with_max_width(context.config),
                        context,
                        0,
                    )?;
                    result.push_str(&comment);
                    if let Some(next) = attrs.get(derives.len()) {
                        if next.is_doc_comment() {
                            let snippet = context.snippet(missing_span);
                            let (_, mlb) = has_newlines_before_after_comment(snippet);
                            result.push_str(mlb);
                        }
                    }
                    result.push('\n');
                    result.push_str(&shape.indent.to_string(context.config));
                }

                attrs = &attrs[derives.len()..];

                continue;
            }

            // If we get here, then we have a regular attribute, just handle one
            // at a time.

            let formatted_attr = attrs[0].rewrite_result(context, shape)?;
            result.push_str(&formatted_attr);

            let missing_span = attrs
                .get(1)
                .map(|next| mk_sp(attrs[0].span.hi(), next.span.lo()));
            if let Some(missing_span) = missing_span {
                let comment = crate::comment::recover_missing_comment_in_span(
                    missing_span,
                    shape.with_max_width(context.config),
                    context,
                    0,
                )?;
                result.push_str(&comment);
                if let Some(next) = attrs.get(1) {
                    if next.is_doc_comment() {
                        let snippet = context.snippet(missing_span);
                        let (_, mlb) = has_newlines_before_after_comment(snippet);
                        result.push_str(mlb);
                    }
                }
                result.push('\n');
                result.push_str(&shape.indent.to_string(context.config));
            }

            attrs = &attrs[1..];
        }
    }
}

fn attr_prefix(attr: &ast::Attribute) -> &'static str {
    match attr.style {
        ast::AttrStyle::Inner => "#!",
        ast::AttrStyle::Outer => "#",
    }
}

pub(crate) trait MetaVisitor<'ast> {
    fn visit_meta_item(&mut self, meta_item: &'ast ast::MetaItem) {
        match meta_item.kind {
            ast::MetaItemKind::Word => self.visit_meta_word(meta_item),
            ast::MetaItemKind::List(ref list) => self.visit_meta_list(meta_item, list),
            ast::MetaItemKind::NameValue(ref lit) => self.visit_meta_name_value(meta_item, lit),
        }
    }

    fn visit_meta_list(
        &mut self,
        _meta_item: &'ast ast::MetaItem,
        list: &'ast [ast::MetaItemInner],
    ) {
        for nm in list {
            self.visit_meta_item_inner(nm);
        }
    }

    fn visit_meta_word(&mut self, _meta_item: &'ast ast::MetaItem) {}

    fn visit_meta_name_value(
        &mut self,
        _meta_item: &'ast ast::MetaItem,
        _lit: &'ast ast::MetaItemLit,
    ) {
    }

    fn visit_meta_item_inner(&mut self, nm: &'ast ast::MetaItemInner) {
        match nm {
            ast::MetaItemInner::MetaItem(ref meta_item) => self.visit_meta_item(meta_item),
            ast::MetaItemInner::Lit(ref lit) => self.visit_meta_item_lit(lit),
        }
    }

    fn visit_meta_item_lit(&mut self, _lit: &'ast ast::MetaItemLit) {}
}<|MERGE_RESOLUTION|>--- conflicted
+++ resolved
@@ -249,15 +249,8 @@
 
     fn rewrite_result(&self, context: &RewriteContext<'_>, shape: Shape) -> RewriteResult {
         match self {
-<<<<<<< HEAD
             ast::MetaItemInner::MetaItem(ref meta_item) => meta_item.rewrite_result(context, shape),
             ast::MetaItemInner::Lit(ref l) => {
-=======
-            ast::NestedMetaItem::MetaItem(ref meta_item) => {
-                meta_item.rewrite_result(context, shape)
-            }
-            ast::NestedMetaItem::Lit(ref l) => {
->>>>>>> 9f8fcc2f
                 rewrite_literal(context, l.as_token_lit(), l.span, shape)
             }
         }
@@ -301,11 +294,7 @@
                     &path,
                     list.iter(),
                     // 1 = "]"
-<<<<<<< HEAD
-                    shape.sub_width(1).max_width_error(shape.width, self.span)?,
-=======
                     shape.sub_width(1, self.span)?,
->>>>>>> 9f8fcc2f
                     self.span,
                     context.config.attr_fn_like_width(),
                     Some(if has_trailing_comma {
@@ -318,13 +307,7 @@
             ast::MetaItemKind::NameValue(ref lit) => {
                 let path = rewrite_path(context, PathContext::Type, &None, &self.path, shape)?;
                 // 3 = ` = `
-<<<<<<< HEAD
-                let lit_shape = shape
-                    .shrink_left(path.len() + 3)
-                    .max_width_error(shape.width, self.span)?;
-=======
                 let lit_shape = shape.shrink_left(path.len() + 3, self.span)?;
->>>>>>> 9f8fcc2f
                 // `rewrite_literal` returns `None` when `lit` exceeds max
                 // width. Since a literal is basically unformattable unless it
                 // is a string literal (and only if `format_strings` is set),
@@ -381,13 +364,7 @@
                 }
 
                 // 1 = `[`
-<<<<<<< HEAD
-                let shape = shape
-                    .offset_left(prefix.len() + 1)
-                    .max_width_error(shape.width, self.span)?;
-=======
                 let shape = shape.offset_left(prefix.len() + 1, self.span)?;
->>>>>>> 9f8fcc2f
                 Ok(meta.rewrite_result(context, shape).map_or_else(
                     |_| snippet.to_owned(),
                     |rw| match &self.kind {
