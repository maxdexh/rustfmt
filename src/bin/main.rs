#![feature(rustc_private)]

use anyhow::{Result, format_err};

use io::Error as IoError;
use thiserror::Error;

use rustfmt_nightly as rustfmt;
use tracing_subscriber::EnvFilter;

use std::collections::HashMap;
use std::env;
use std::fs::File;
use std::io::{self, Read, Write, stdout};
use std::path::{Path, PathBuf};
use std::str::FromStr;

use getopts::{Matches, Options};

use crate::rustfmt::{
    CliOptions, Color, Config, Edition, EmitMode, FileLines, FileName,
    FormatReportFormatterBuilder, Input, Session, StyleEdition, Verbosity, Version, load_config,
};

const BUG_REPORT_URL: &str = "https://github.com/rust-lang/rustfmt/issues/new?labels=bug";

// N.B. these crates are loaded from the sysroot, so they need extern crate.
extern crate rustc_driver;

fn main() {
    rustc_driver::install_ice_hook(BUG_REPORT_URL, |_| ());

    tracing_subscriber::fmt()
        .with_env_filter(EnvFilter::from_env("RUSTFMT_LOG"))
        .init();
    let opts = make_opts();

    let exit_code = match execute(&opts) {
        Ok(code) => code,
        Err(e) => {
            eprintln!("{e:#}");
            1
        }
    };
    // Make sure standard output is flushed before we exit.
    std::io::stdout().flush().unwrap();

    // Exit with given exit code.
    //
    // NOTE: this immediately terminates the process without doing any cleanup,
    // so make sure to finish all necessary cleanup before this is called.
    std::process::exit(exit_code);
}

/// Rustfmt operations.
enum Operation {
    /// Format files and their child modules.
    Format {
        files: Vec<PathBuf>,
        minimal_config_path: Option<String>,
    },
    /// Print the help message.
    Help(HelpOp),
    /// Print version information
    Version,
    /// Output default config to a file, or stdout if None
    ConfigOutputDefault { path: Option<String> },
    /// Output current config (as if formatting to a file) to stdout
    ConfigOutputCurrent { path: Option<String> },
    /// No file specified, read from stdin
    Stdin { input: String },
}

/// Rustfmt operations errors.
#[derive(Error, Debug)]
pub enum OperationError {
    /// An unknown help topic was requested.
    #[error("Unknown help topic: `{0}`.")]
    UnknownHelpTopic(String),
    /// An unknown print-config option was requested.
    #[error("Unknown print-config option: `{0}`.")]
    UnknownPrintConfigTopic(String),
    /// Attempt to generate a minimal config from standard input.
    #[error("The `--print-config=minimal` option doesn't work with standard input.")]
    MinimalPathWithStdin,
    /// An io error during reading or writing.
    #[error("{0}")]
    IoError(IoError),
    /// Attempt to use --emit with a mode which is not currently
    /// supported with standard input.
    #[error("Emit mode {0} not supported with standard output.")]
    StdinBadEmit(EmitMode),
}

impl From<IoError> for OperationError {
    fn from(e: IoError) -> OperationError {
        OperationError::IoError(e)
    }
}

/// Arguments to `--help`
enum HelpOp {
    None,
    Config,
    FileLines,
}

fn make_opts() -> Options {
    let mut opts = Options::new();

    opts.optflag(
        "",
        "check",
        "Run in 'check' mode. Exits with 0 if input is formatted correctly. Exits \
         with 1 and prints a diff if formatting is required.",
    );
    let is_nightly = is_nightly();
    let emit_opts = if is_nightly {
        "[files|stdout|coverage|checkstyle|json]"
    } else {
        "[files|stdout]"
    };
    opts.optopt("", "emit", "What data to emit and how", emit_opts);
    opts.optflag("", "backup", "Backup any modified files.");
    opts.optopt(
        "",
        "config-path",
        "Recursively searches the given path for the rustfmt.toml config file. If not \
         found reverts to the input file path",
        "[Path for the configuration file]",
    );
    opts.optopt(
        "",
        "edition",
        "Rust edition to use",
        "[2015|2018|2021|2024]",
    );
    opts.optopt(
        "",
        "color",
        "Use colored output (if supported)",
        "[always|never|auto]",
    );
    opts.optopt(
        "",
        "print-config",
        "Dumps a default or minimal config to PATH. A minimal config is the \
         subset of the current config file used for formatting the current program. \
         `current` writes to stdout current config as if formatting the file at PATH.",
        "[default|minimal|current] PATH",
    );
    opts.optflag(
        "l",
        "files-with-diff",
        "Prints the names of mismatched files that were formatted. Prints the names of \
         files that would be formatted when used with `--check` mode. ",
    );
    opts.optmulti(
        "",
        "config",
        "Set options from command line. These settings take priority over .rustfmt.toml",
        "[key1=val1,key2=val2...]",
    );

    if is_nightly {
        opts.optflag(
            "",
            "unstable-features",
            "Enables unstable features. Only available on nightly channel.",
        );
        opts.optopt(
            "",
            "file-lines",
            "Format specified line ranges. Run with `--help=file-lines` for \
             more detail (unstable).",
            "JSON",
        );
        opts.optflag(
            "",
            "error-on-unformatted",
            "Error if unable to get comments or string literals within max_width, \
             or they are left with trailing whitespaces (unstable).",
        );
        opts.optflag(
            "",
            "skip-children",
            "Don't reformat child modules (unstable).",
        );
        opts.optopt(
            "",
            "style-edition",
            "The edition of the Style Guide (unstable).",
            "[2015|2018|2021|2024]",
        );
    }

    opts.optflag("v", "verbose", "Print verbose output");
    opts.optflag("q", "quiet", "Print less output");
    opts.optflag("V", "version", "Show version information");
    let help_topics = if is_nightly {
        "`config` or `file-lines`"
    } else {
        "`config`"
    };
    let mut help_topic_msg = "Show this message or help about a specific topic: ".to_owned();
    help_topic_msg.push_str(help_topics);

    opts.optflagopt("h", "help", &help_topic_msg, "=TOPIC");

    opts
}

fn is_nightly() -> bool {
    option_env!("CFG_RELEASE_CHANNEL").map_or(true, |c| c == "nightly" || c == "dev")
}

// Returned i32 is an exit code
fn execute(opts: &Options) -> Result<i32> {
    let matches = opts.parse(env::args().skip(1))?;
    let options = GetOptsOptions::from_matches(&matches)?;

    match determine_operation(&matches)? {
        Operation::Help(HelpOp::None) => {
            print_usage_to_stdout(opts, "");
            Ok(0)
        }
        Operation::Help(HelpOp::Config) => {
            Config::print_docs(&mut stdout(), options.unstable_features);
            Ok(0)
        }
        Operation::Help(HelpOp::FileLines) => {
            print_help_file_lines();
            Ok(0)
        }
        Operation::Version => {
            print_version();
            Ok(0)
        }
        Operation::ConfigOutputDefault { path } => {
            let toml = Config::default().all_options().to_toml()?;
            if let Some(path) = path {
                let mut file = File::create(path)?;
                file.write_all(toml.as_bytes())?;
            } else {
                io::stdout().write_all(toml.as_bytes())?;
            }
            Ok(0)
        }
        Operation::ConfigOutputCurrent { path } => {
            let path = match path {
                Some(path) => path,
                None => return Err(format_err!("PATH required for `--print-config current`")),
            };

            let file = PathBuf::from(path);
            let file = file.canonicalize().unwrap_or(file);

            let (config, _) = load_config(Some(file.parent().unwrap()), Some(options))?;
            let toml = config.all_options().to_toml()?;
            io::stdout().write_all(toml.as_bytes())?;

            Ok(0)
        }
        Operation::Stdin { input } => format_string(input, options),
        Operation::Format {
            files,
            minimal_config_path,
        } => format(files, minimal_config_path, &options),
    }
}

fn format_string(input: String, options: GetOptsOptions) -> Result<i32> {
    // try to read config from local directory
    let (mut config, _) = load_config(Some(Path::new(".")), Some(options.clone()))?;

    if options.check {
        config.set_cli().emit_mode(EmitMode::Diff);
    } else {
        match options.emit_mode {
            // Emit modes which work with standard input
            // None means default, which is Stdout.
            None => {
                config
                    .set()
                    .emit_mode(options.emit_mode.unwrap_or(EmitMode::Stdout));
            }
            Some(EmitMode::Stdout) | Some(EmitMode::Checkstyle) | Some(EmitMode::Json) => {
                config
                    .set_cli()
                    .emit_mode(options.emit_mode.unwrap_or(EmitMode::Stdout));
            }
            Some(emit_mode) => {
                return Err(OperationError::StdinBadEmit(emit_mode).into());
            }
        }
    }
    config.set().verbose(Verbosity::Quiet);

    // parse file_lines
    if options.file_lines.is_all() {
        config.set().file_lines(options.file_lines);
    } else {
        config.set_cli().file_lines(options.file_lines);
    }

    for f in config.file_lines().files() {
        match *f {
            FileName::Stdin => {}
            _ => eprintln!("Warning: Extra file listed in file_lines option '{f}'"),
        }
    }

    let out = &mut stdout();
    let mut session = Session::new(config, Some(out));
    format_and_emit_report(&mut session, Input::Text(input));

    let exit_code = if session.has_operational_errors() || session.has_parsing_errors() {
        1
    } else {
        0
    };
    Ok(exit_code)
}

fn format(
    files: Vec<PathBuf>,
    minimal_config_path: Option<String>,
    options: &GetOptsOptions,
) -> Result<i32> {
    options.verify_file_lines(&files);
    let (config, config_path) = load_config(None, Some(options.clone()))?;

    if config.verbose() == Verbosity::Verbose {
        if let Some(path) = config_path.as_ref() {
            println!("Using rustfmt config file {}", path.display());
        }
    }

    let out = &mut stdout();
    let mut session = Session::new(config, Some(out));

    for file in files {
        if !file.exists() {
            eprintln!("Error: file `{}` does not exist", file.display());
            session.add_operational_error();
        } else if file.is_dir() {
            eprintln!("Error: `{}` is a directory", file.display());
            session.add_operational_error();
        } else {
            // Check the file directory if the config-path could not be read or not provided
            if config_path.is_none() {
                let (local_config, config_path) =
                    load_config(Some(file.parent().unwrap()), Some(options.clone()))?;
                if local_config.verbose() == Verbosity::Verbose {
                    if let Some(path) = config_path {
                        println!(
                            "Using rustfmt config file {} for {}",
                            path.display(),
                            file.display()
                        );
                    }
                }

                session.override_config(local_config, |sess| {
                    format_and_emit_report(sess, Input::File(file))
                });
            } else {
                format_and_emit_report(&mut session, Input::File(file));
            }
        }
    }

    // If we were given a path via dump-minimal-config, output any options
    // that were used during formatting as TOML.
    if let Some(path) = minimal_config_path {
        let mut file = File::create(path)?;
        let toml = session.config.used_options().to_toml()?;
        file.write_all(toml.as_bytes())?;
    }

    let exit_code = if session.has_operational_errors()
        || session.has_parsing_errors()
        || ((session.has_diff() || session.has_check_errors()) && options.check)
    {
        1
    } else {
        0
    };
    Ok(exit_code)
}

fn format_and_emit_report<T: Write>(session: &mut Session<'_, T>, input: Input) {
    match session.format(input) {
        Ok(report) => {
            if report.has_warnings() {
                eprintln!(
                    "{}",
                    FormatReportFormatterBuilder::new(&report)
                        .enable_colors(should_print_with_colors(session))
                        .build()
                );
            }
        }
        Err(msg) => {
            eprintln!("Error writing files: {msg}");
            session.add_operational_error();
        }
    }
}

fn should_print_with_colors<T: Write>(session: &mut Session<'_, T>) -> bool {
    term::stderr().is_some_and(|t| {
        session.config.color().use_colored_tty()
            && t.supports_color()
            && t.supports_attr(term::Attr::Bold)
    })
}

fn print_usage_to_stdout(opts: &Options, reason: &str) {
    let sep = if reason.is_empty() {
        String::new()
    } else {
        format!("{reason}\n\n")
    };
    let msg = format!("{sep}Format Rust code\n\nusage: rustfmt [options] <file>...");
    println!("{}", opts.usage(&msg));
}

fn print_help_file_lines() {
    println!(
        "If you want to restrict reformatting to specific sets of lines, you can
use the `--file-lines` option. Its argument is a JSON array of objects
with `file` and `range` properties, where `file` is a file name, and
`range` is an array representing a range of lines like `[7,13]`. Ranges
are 1-based and inclusive of both end points. Specifying an empty array
will result in no files being formatted. For example,

```
rustfmt src/lib.rs src/foo.rs --file-lines '[
    {{\"file\":\"src/lib.rs\",\"range\":[7,13]}},
    {{\"file\":\"src/lib.rs\",\"range\":[21,29]}},
    {{\"file\":\"src/foo.rs\",\"range\":[10,11]}},
    {{\"file\":\"src/foo.rs\",\"range\":[15,15]}}]'
```

would format lines `7-13` and `21-29` of `src/lib.rs`, and lines `10-11`,
and `15` of `src/foo.rs`. No other files would be formatted, even if they
are included as out of line modules from `src/lib.rs`."
    );
}

fn print_version() {
    let version_number = option_env!("CARGO_PKG_VERSION").unwrap_or("unknown");
    let commit_info = include_str!(concat!(env!("OUT_DIR"), "/commit-info.txt"));

    if commit_info.is_empty() {
        println!("rustfmt {version_number}");
    } else {
        println!("rustfmt {version_number}-{commit_info}");
    }
}

fn determine_operation(matches: &Matches) -> Result<Operation, OperationError> {
    if matches.opt_present("h") {
        let Some(topic) = matches.opt_str("h") else {
            return Ok(Operation::Help(HelpOp::None));
        };

        return match topic.as_str() {
            "config" => Ok(Operation::Help(HelpOp::Config)),
            "file-lines" if is_nightly() => Ok(Operation::Help(HelpOp::FileLines)),
            _ => Err(OperationError::UnknownHelpTopic(topic)),
        };
    }
    let mut free_matches = matches.free.iter();

    let mut minimal_config_path = None;
    if let Some(kind) = matches.opt_str("print-config") {
        let path = free_matches.next().cloned();
        match kind.as_str() {
            "default" => return Ok(Operation::ConfigOutputDefault { path }),
            "current" => return Ok(Operation::ConfigOutputCurrent { path }),
            "minimal" => {
                minimal_config_path = path;
                if minimal_config_path.is_none() {
                    eprintln!("WARNING: PATH required for `--print-config minimal`.");
                }
            }
            _ => {
                return Err(OperationError::UnknownPrintConfigTopic(kind));
            }
        }
    }

    if matches.opt_present("version") {
        return Ok(Operation::Version);
    }

    let files: Vec<_> = free_matches
        .map(|s| {
            let p = PathBuf::from(s);
            // we will do comparison later, so here tries to canonicalize first
            // to get the expected behavior.
            p.canonicalize().unwrap_or(p)
        })
        .collect();

    // if no file argument is supplied, read from stdin
    if files.is_empty() {
        if minimal_config_path.is_some() {
            return Err(OperationError::MinimalPathWithStdin);
        }
        let mut buffer = String::new();
        io::stdin().read_to_string(&mut buffer)?;

        return Ok(Operation::Stdin { input: buffer });
    }

    Ok(Operation::Format {
        files,
        minimal_config_path,
    })
}

const STABLE_EMIT_MODES: [EmitMode; 3] = [EmitMode::Files, EmitMode::Stdout, EmitMode::Diff];

/// Parsed command line options.
#[derive(Clone, Debug, Default)]
struct GetOptsOptions {
    skip_children: Option<bool>,
    quiet: bool,
    verbose: bool,
    config_path: Option<PathBuf>,
    inline_config: HashMap<String, String>,
    emit_mode: Option<EmitMode>,
    backup: bool,
    check: bool,
    edition: Option<Edition>,
    style_edition: Option<StyleEdition>,
    color: Option<Color>,
    file_lines: FileLines, // Default is all lines in all files.
    unstable_features: bool,
    error_on_unformatted: Option<bool>,
    print_misformatted_file_names: bool,
}

impl GetOptsOptions {
    pub fn from_matches(matches: &Matches) -> Result<GetOptsOptions> {
        let mut options = GetOptsOptions::default();
        options.verbose = matches.opt_present("verbose");
        options.quiet = matches.opt_present("quiet");
        if options.verbose && options.quiet {
            return Err(format_err!("Can't use both `--verbose` and `--quiet`"));
        }

        let rust_nightly = is_nightly();

        if rust_nightly {
            options.unstable_features = matches.opt_present("unstable-features");

            if options.unstable_features {
                if matches.opt_present("skip-children") {
                    options.skip_children = Some(true);
                }
                if matches.opt_present("error-on-unformatted") {
                    options.error_on_unformatted = Some(true);
                }
                if let Some(ref file_lines) = matches.opt_str("file-lines") {
                    options.file_lines = file_lines.parse()?;
                }
                if let Some(ref edition_str) = matches.opt_str("style-edition") {
                    options.style_edition =
                        Some(style_edition_from_style_edition_str(edition_str)?);
                }
            } else {
                let mut unstable_options = vec![];
                if matches.opt_present("skip-children") {
                    unstable_options.push("`--skip-children`");
                }
                if matches.opt_present("error-on-unformatted") {
                    unstable_options.push("`--error-on-unformatted`");
                }
                if matches.opt_present("file-lines") {
                    unstable_options.push("`--file-lines`");
                }
                if matches.opt_present("style-edition") {
                    unstable_options.push("`--style-edition`");
                }
                if !unstable_options.is_empty() {
                    let s = if unstable_options.len() == 1 { "" } else { "s" };
                    return Err(format_err!(
                        "Unstable option{} ({}) used without `--unstable-features`",
                        s,
                        unstable_options.join(", "),
                    ));
                }
            }
        }

        options.config_path = matches.opt_str("config-path").map(PathBuf::from);

        options.inline_config = matches
            .opt_strs("config")
            .iter()
            .flat_map(|config| config.split(','))
            .map(
                |key_val| match key_val.char_indices().find(|(_, ch)| *ch == '=') {
                    Some((middle, _)) => {
                        let (key, val) = (&key_val[..middle], &key_val[middle + 1..]);
                        if !Config::is_valid_key_val(key, val) {
                            Err(format_err!("invalid key=val pair: `{}`", key_val))
                        } else {
                            Ok((key.to_string(), val.to_string()))
                        }
                    }

                    None => Err(format_err!(
                        "--config expects comma-separated list of key=val pairs, found `{}`",
                        key_val
                    )),
                },
            )
            .collect::<Result<HashMap<_, _>, _>>()?;

        options.check = matches.opt_present("check");
        if let Some(ref emit_str) = matches.opt_str("emit") {
            if options.check {
                return Err(format_err!("Invalid to use `--emit` and `--check`"));
            }

            options.emit_mode = Some(emit_mode_from_emit_str(emit_str)?);
        }

        if let Some(ref edition_str) = matches.opt_str("edition") {
            options.edition = Some(edition_from_edition_str(edition_str)?);
        }

        if matches.opt_present("backup") {
            options.backup = true;
        }

        if matches.opt_present("files-with-diff") {
            options.print_misformatted_file_names = true;
        }

        if !rust_nightly {
            if let Some(ref emit_mode) = options.emit_mode {
                if !STABLE_EMIT_MODES.contains(emit_mode) {
                    return Err(format_err!(
                        "Invalid value for `--emit` - using an unstable \
                         value without `--unstable-features`",
                    ));
                }
            }
        }

        if let Some(ref color) = matches.opt_str("color") {
            match Color::from_str(color) {
                Ok(color) => options.color = Some(color),
                _ => return Err(format_err!("Invalid color: {}", color)),
            }
        }

        Ok(options)
    }

    fn verify_file_lines(&self, files: &[PathBuf]) {
        for f in self.file_lines.files() {
            match *f {
                FileName::Real(ref f) if files.contains(f) => {}
                FileName::Real(_) => {
                    eprintln!("Warning: Extra file listed in file_lines option '{f}'")
                }
                FileName::Stdin => eprintln!("Warning: Not a file '{f}'"),
            }
        }
    }
}

impl CliOptions for GetOptsOptions {
    fn apply_to(self, config: &mut Config) {
        if self.verbose {
            config.set_cli().verbose(Verbosity::Verbose);
        } else if self.quiet {
            config.set_cli().verbose(Verbosity::Quiet);
        } else {
            config.set().verbose(Verbosity::Normal);
        }

        if self.file_lines.is_all() {
            config.set().file_lines(self.file_lines);
        } else {
            config.set_cli().file_lines(self.file_lines);
        }

        if self.unstable_features {
            config.set_cli().unstable_features(self.unstable_features);
        } else {
            config.set().unstable_features(self.unstable_features);
        }
        if let Some(skip_children) = self.skip_children {
            config.set_cli().skip_children(skip_children);
        }
        if let Some(error_on_unformatted) = self.error_on_unformatted {
            config.set_cli().error_on_unformatted(error_on_unformatted);
        }
        if let Some(edition) = self.edition {
            config.set_cli().edition(edition);
        }
        if let Some(edition) = self.style_edition {
            config.set_cli().style_edition(edition);
        }
        if self.check {
            config.set_cli().emit_mode(EmitMode::Diff);
        } else if let Some(emit_mode) = self.emit_mode {
            config.set_cli().emit_mode(emit_mode);
        }
        if self.backup {
            config.set_cli().make_backup(true);
        }
        if let Some(color) = self.color {
            config.set_cli().color(color);
        }
        if self.print_misformatted_file_names {
            config.set_cli().print_misformatted_file_names(true);
        }

        for (key, val) in self.inline_config {
            config.override_value(&key, &val);
        }
    }

    fn config_path(&self) -> Option<&Path> {
        self.config_path.as_deref()
    }

    fn edition(&self) -> Option<Edition> {
        self.inline_config
            .get("edition")
            .map_or(self.edition, |e| Edition::from_str(e).ok())
    }

    fn style_edition(&self) -> Option<StyleEdition> {
        self.inline_config
            .get("style_edition")
            .map_or(self.style_edition, |se| StyleEdition::from_str(se).ok())
    }

    fn version(&self) -> Option<Version> {
        self.inline_config
            .get("version")
            .map(|version| Version::from_str(version).ok())
            .flatten()
    }
}

fn edition_from_edition_str(edition_str: &str) -> Result<Edition> {
    match edition_str {
        "2015" => Ok(Edition::Edition2015),
        "2018" => Ok(Edition::Edition2018),
        "2021" => Ok(Edition::Edition2021),
        "2024" => Ok(Edition::Edition2024),
        _ => Err(format_err!("Invalid value for `--edition`")),
    }
}

fn style_edition_from_style_edition_str(edition_str: &str) -> Result<StyleEdition> {
    match edition_str {
        "2015" => Ok(StyleEdition::Edition2015),
        "2018" => Ok(StyleEdition::Edition2018),
        "2021" => Ok(StyleEdition::Edition2021),
        "2024" => Ok(StyleEdition::Edition2024),
<<<<<<< HEAD
=======
        "2027" => Ok(StyleEdition::Edition2027),
>>>>>>> 9f8fcc2f
        _ => Err(format_err!("Invalid value for `--style-edition`")),
    }
}

fn emit_mode_from_emit_str(emit_str: &str) -> Result<EmitMode> {
    match emit_str {
        "files" => Ok(EmitMode::Files),
        "stdout" => Ok(EmitMode::Stdout),
        "coverage" => Ok(EmitMode::Coverage),
        "checkstyle" => Ok(EmitMode::Checkstyle),
        "json" => Ok(EmitMode::Json),
        _ => Err(format_err!("Invalid value for `--emit`")),
    }
}

#[cfg(test)]
#[allow(dead_code)]
mod test {
    use super::*;
    use rustfmt_config_proc_macro::nightly_only_test;

    fn get_config<O: CliOptions>(path: Option<&Path>, options: Option<O>) -> Config {
        load_config(path, options).unwrap().0
    }

    #[nightly_only_test]
    #[test]
    fn flag_sets_style_edition_override_correctly() {
        let mut options = GetOptsOptions::default();
        options.style_edition = Some(StyleEdition::Edition2024);
        let config = get_config(None, Some(options));
        assert_eq!(config.style_edition(), StyleEdition::Edition2024);
    }

    #[nightly_only_test]
    #[test]
    fn edition_sets_style_edition_override_correctly() {
        let mut options = GetOptsOptions::default();
        options.edition = Some(Edition::Edition2024);
        let config = get_config(None, Some(options));
        assert_eq!(config.style_edition(), StyleEdition::Edition2024);
    }

    #[nightly_only_test]
    #[test]
    fn version_sets_style_edition_override_correctly() {
        let mut options = GetOptsOptions::default();
        options.inline_config = HashMap::from([("version".to_owned(), "Two".to_owned())]);
        let config = get_config(None, Some(options));
        assert_eq!(config.style_edition(), StyleEdition::Edition2024);
        assert_eq!(config.overflow_delimited_expr(), true);
    }

    #[nightly_only_test]
    #[test]
    fn version_config_file_sets_style_edition_override_correctly() {
        let options = GetOptsOptions::default();
        let config_file = Some(Path::new("tests/config/style-edition/just-version"));
        let config = get_config(config_file, Some(options));
        assert_eq!(config.style_edition(), StyleEdition::Edition2024);
        assert_eq!(config.overflow_delimited_expr(), true);
    }

    #[nightly_only_test]
    #[test]
    fn style_edition_flag_has_correct_precedence_over_edition() {
        let mut options = GetOptsOptions::default();
        options.style_edition = Some(StyleEdition::Edition2021);
        options.edition = Some(Edition::Edition2024);
        let config = get_config(None, Some(options));
        assert_eq!(config.style_edition(), StyleEdition::Edition2021);
    }

    #[nightly_only_test]
    #[test]
    fn style_edition_flag_has_correct_precedence_over_version() {
        let mut options = GetOptsOptions::default();
        options.style_edition = Some(StyleEdition::Edition2018);
        options.inline_config = HashMap::from([("version".to_owned(), "Two".to_owned())]);
        let config = get_config(None, Some(options));
        assert_eq!(config.style_edition(), StyleEdition::Edition2018);
    }

    #[nightly_only_test]
    #[test]
    fn style_edition_flag_has_correct_precedence_over_edition_version() {
        let mut options = GetOptsOptions::default();
        options.style_edition = Some(StyleEdition::Edition2021);
        options.edition = Some(Edition::Edition2018);
        options.inline_config = HashMap::from([("version".to_owned(), "Two".to_owned())]);
        let config = get_config(None, Some(options));
        assert_eq!(config.style_edition(), StyleEdition::Edition2021);
    }

    #[nightly_only_test]
    #[test]
    fn style_edition_inline_has_correct_precedence_over_edition_version() {
        let mut options = GetOptsOptions::default();
        options.edition = Some(Edition::Edition2018);
        options.inline_config = HashMap::from([
            ("version".to_owned(), "One".to_owned()),
            ("style_edition".to_owned(), "2024".to_owned()),
        ]);
        let config = get_config(None, Some(options));
        assert_eq!(config.style_edition(), StyleEdition::Edition2024);
        assert_eq!(config.overflow_delimited_expr(), true);
    }

    #[nightly_only_test]
    #[test]
    fn style_edition_config_file_trumps_edition_flag_version_inline() {
        let mut options = GetOptsOptions::default();
        let config_file = Some(Path::new("tests/config/style-edition/just-style-edition"));
        options.edition = Some(Edition::Edition2018);
        options.inline_config = HashMap::from([("version".to_owned(), "One".to_owned())]);
        let config = get_config(config_file, Some(options));
        assert_eq!(config.style_edition(), StyleEdition::Edition2024);
    }

    #[nightly_only_test]
    #[test]
    fn style_edition_config_file_trumps_edition_config_and_version_inline() {
        let mut options = GetOptsOptions::default();
        let config_file = Some(Path::new(
            "tests/config/style-edition/style-edition-and-edition",
        ));
        options.inline_config = HashMap::from([("version".to_owned(), "Two".to_owned())]);
        let config = get_config(config_file, Some(options));
        assert_eq!(config.style_edition(), StyleEdition::Edition2021);
        assert_eq!(config.edition(), Edition::Edition2024);
    }

    #[nightly_only_test]
    #[test]
    fn version_config_trumps_edition_config_and_flag() {
        let mut options = GetOptsOptions::default();
        let config_file = Some(Path::new("tests/config/style-edition/version-edition"));
        options.edition = Some(Edition::Edition2018);
        let config = get_config(config_file, Some(options));
        assert_eq!(config.style_edition(), StyleEdition::Edition2024);
    }

    #[nightly_only_test]
    #[test]
    fn style_edition_config_file_trumps_version_config() {
        let options = GetOptsOptions::default();
        let config_file = Some(Path::new(
            "tests/config/style-edition/version-style-edition",
        ));
        let config = get_config(config_file, Some(options));
        assert_eq!(config.style_edition(), StyleEdition::Edition2021);
    }

    #[nightly_only_test]
    #[test]
    fn style_edition_config_file_trumps_edition_version_config() {
        let options = GetOptsOptions::default();
        let config_file = Some(Path::new(
            "tests/config/style-edition/version-style-edition-and-edition",
        ));
        let config = get_config(config_file, Some(options));
        assert_eq!(config.style_edition(), StyleEdition::Edition2021);
    }

    #[nightly_only_test]
    #[test]
    fn correct_defaults_for_style_edition_loaded() {
        let mut options = GetOptsOptions::default();
        options.style_edition = Some(StyleEdition::Edition2024);
        let config = get_config(None, Some(options));
        assert_eq!(config.style_edition(), StyleEdition::Edition2024);
        assert_eq!(config.overflow_delimited_expr(), true);
    }

    #[nightly_only_test]
    #[test]
    fn style_edition_defaults_overridden_from_config() {
        let options = GetOptsOptions::default();
        let config_file = Some(Path::new("tests/config/style-edition/overrides"));
        let config = get_config(config_file, Some(options));
        assert_eq!(config.style_edition(), StyleEdition::Edition2024);
        assert_eq!(config.overflow_delimited_expr(), false);
    }

    #[nightly_only_test]
    #[test]
    fn style_edition_defaults_overridden_from_cli() {
        let mut options = GetOptsOptions::default();
        let config_file = Some(Path::new("tests/config/style-edition/just-style-edition"));
        options.inline_config =
            HashMap::from([("overflow_delimited_expr".to_owned(), "false".to_owned())]);
        let config = get_config(config_file, Some(options));
        assert_eq!(config.style_edition(), StyleEdition::Edition2024);
        assert_eq!(config.overflow_delimited_expr(), false);
    }
}<|MERGE_RESOLUTION|>--- conflicted
+++ resolved
@@ -770,10 +770,7 @@
         "2018" => Ok(StyleEdition::Edition2018),
         "2021" => Ok(StyleEdition::Edition2021),
         "2024" => Ok(StyleEdition::Edition2024),
-<<<<<<< HEAD
-=======
         "2027" => Ok(StyleEdition::Edition2027),
->>>>>>> 9f8fcc2f
         _ => Err(format_err!("Invalid value for `--style-edition`")),
     }
 }
