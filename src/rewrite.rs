// A generic trait to abstract the rewriting of an element (of the AST).

use std::cell::{Cell, RefCell};
use std::rc::Rc;

use rustc_ast::ptr;
use rustc_span::Span;
use thiserror::Error;

use crate::FormatReport;
use crate::config::{Config, IndentStyle};
use crate::parse::session::ParseSess;
use crate::shape::Shape;
use crate::skip::SkipContext;
use crate::visitor::SnippetProvider;

pub(crate) type RewriteResult = Result<String, RewriteError>;
pub(crate) trait Rewrite {
    /// Rewrite self into shape.
    fn rewrite(&self, context: &RewriteContext<'_>, shape: Shape) -> Option<String>;

    fn rewrite_result(&self, context: &RewriteContext<'_>, shape: Shape) -> RewriteResult {
        self.rewrite(context, shape).unknown_error()
    }
}

impl<T: Rewrite> Rewrite for ptr::P<T> {
    fn rewrite(&self, context: &RewriteContext<'_>, shape: Shape) -> Option<String> {
        (**self).rewrite(context, shape)
    }
}

#[derive(Clone, Debug, PartialEq)]
pub(crate) enum MacroErrorKind {
    ParseFailure,
    ReplaceMacroVariable,
    Unknown,
}

impl std::fmt::Display for MacroErrorKind {
    fn fmt(&self, f: &mut std::fmt::Formatter<'_>) -> std::fmt::Result {
        match self {
            MacroErrorKind::ParseFailure => write!(f, "(parse failure)"),
            MacroErrorKind::ReplaceMacroVariable => write!(f, "(replacing macro variables with $)"),
            MacroErrorKind::Unknown => write!(f, ""),
        }
    }
}

#[derive(Clone, Error, Debug)]
pub(crate) enum RewriteError {
    #[error("Formatting was skipped due to skip attribute or out of file range.")]
    SkipFormatting,

    #[error("It exceeds the required width of {configured_width} for the span: {span:?}")]
    ExceedsMaxWidth { configured_width: usize, span: Span },

    #[error("Failed to format given macro{} at: {span:?}", kind)]
    MacroFailure { kind: MacroErrorKind, span: Span },

    /// Format failure that does not fit to above categories.
    #[error("An unknown error occurred during formatting.")]
    Unknown,
}

<<<<<<< HEAD
=======
pub(crate) struct ExceedsMaxWidthError {
    pub configured_width: usize,
    pub span: Span,
}

impl From<ExceedsMaxWidthError> for RewriteError {
    fn from(error: ExceedsMaxWidthError) -> Self {
        RewriteError::ExceedsMaxWidth {
            configured_width: error.configured_width,
            span: error.span,
        }
    }
}

>>>>>>> 9f8fcc2f
/// Extension trait used to conveniently convert to RewriteError
pub(crate) trait RewriteErrorExt<T> {
    fn max_width_error(self, width: usize, span: Span) -> Result<T, RewriteError>;
    fn macro_error(self, kind: MacroErrorKind, span: Span) -> Result<T, RewriteError>;
    fn unknown_error(self) -> Result<T, RewriteError>;
}

impl<T> RewriteErrorExt<T> for Option<T> {
    fn max_width_error(self, width: usize, span: Span) -> Result<T, RewriteError> {
        self.ok_or_else(|| RewriteError::ExceedsMaxWidth {
            configured_width: width,
            span: span,
        })
    }

    fn macro_error(self, kind: MacroErrorKind, span: Span) -> Result<T, RewriteError> {
        self.ok_or_else(|| RewriteError::MacroFailure {
            kind: kind,
            span: span,
        })
    }

    fn unknown_error(self) -> Result<T, RewriteError> {
        self.ok_or_else(|| RewriteError::Unknown)
    }
}

#[derive(Clone)]
pub(crate) struct RewriteContext<'a> {
    pub(crate) psess: &'a ParseSess,
    pub(crate) config: &'a Config,
    pub(crate) inside_macro: Rc<Cell<bool>>,
    // Force block indent style even if we are using visual indent style.
    pub(crate) use_block: Cell<bool>,
    // When `is_if_else_block` is true, unindent the comment on top
    // of the `else` or `else if`.
    pub(crate) is_if_else_block: Cell<bool>,
    // When rewriting chain, veto going multi line except the last element
    pub(crate) force_one_line_chain: Cell<bool>,
    pub(crate) snippet_provider: &'a SnippetProvider,
    // Used for `format_snippet`
    pub(crate) macro_rewrite_failure: Cell<bool>,
    pub(crate) is_macro_def: bool,
    pub(crate) report: FormatReport,
    pub(crate) skip_context: SkipContext,
    pub(crate) skipped_range: Rc<RefCell<Vec<(usize, usize)>>>,
}

pub(crate) struct InsideMacroGuard {
    is_nested_macro_context: bool,
    inside_macro_ref: Rc<Cell<bool>>,
}

impl InsideMacroGuard {
    pub(crate) fn is_nested(&self) -> bool {
        self.is_nested_macro_context
    }
}

impl Drop for InsideMacroGuard {
    fn drop(&mut self) {
        self.inside_macro_ref.replace(self.is_nested_macro_context);
    }
}

impl<'a> RewriteContext<'a> {
    pub(crate) fn snippet(&self, span: Span) -> &str {
        self.snippet_provider.span_to_snippet(span).unwrap()
    }

    /// Returns `true` if we should use block indent style for rewriting function call.
    pub(crate) fn use_block_indent(&self) -> bool {
        self.config.indent_style() == IndentStyle::Block || self.use_block.get()
    }

    pub(crate) fn budget(&self, used_width: usize) -> usize {
        self.config.max_width().saturating_sub(used_width)
    }

    pub(crate) fn inside_macro(&self) -> bool {
        self.inside_macro.get()
    }

    pub(crate) fn enter_macro(&self) -> InsideMacroGuard {
        let is_nested_macro_context = self.inside_macro.replace(true);
        InsideMacroGuard {
            is_nested_macro_context,
            inside_macro_ref: self.inside_macro.clone(),
        }
    }

    pub(crate) fn leave_macro(&self) {
        self.inside_macro.replace(false);
    }

    pub(crate) fn is_if_else_block(&self) -> bool {
        self.is_if_else_block.get()
    }
}<|MERGE_RESOLUTION|>--- conflicted
+++ resolved
@@ -63,8 +63,6 @@
     Unknown,
 }
 
-<<<<<<< HEAD
-=======
 pub(crate) struct ExceedsMaxWidthError {
     pub configured_width: usize,
     pub span: Span,
@@ -79,7 +77,6 @@
     }
 }
 
->>>>>>> 9f8fcc2f
 /// Extension trait used to conveniently convert to RewriteError
 pub(crate) trait RewriteErrorExt<T> {
     fn max_width_error(self, width: usize, span: Span) -> Result<T, RewriteError>;
