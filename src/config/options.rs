--- conflicted
+++ resolved
@@ -514,14 +514,11 @@
     #[unstable_variant]
     /// [Edition 2024]().
     Edition2024,
-<<<<<<< HEAD
-=======
     #[value = "2027"]
     #[doc_hint = "2027"]
     #[unstable_variant]
     /// [Edition 2027]().
     Edition2027,
->>>>>>> 9f8fcc2f
 }
 
 impl From<StyleEdition> for rustc_span::edition::Edition {
@@ -531,20 +528,14 @@
             StyleEdition::Edition2018 => Self::Edition2018,
             StyleEdition::Edition2021 => Self::Edition2021,
             StyleEdition::Edition2024 => Self::Edition2024,
-<<<<<<< HEAD
-=======
             // TODO: should update to Edition2027 when it becomes available
             StyleEdition::Edition2027 => Self::Edition2024,
->>>>>>> 9f8fcc2f
         }
     }
 }
 
 impl PartialOrd for StyleEdition {
     fn partial_cmp(&self, other: &StyleEdition) -> Option<std::cmp::Ordering> {
-<<<<<<< HEAD
-        rustc_span::edition::Edition::partial_cmp(&(*self).into(), &(*other).into())
-=======
         // FIXME(ytmimi): Update `StyleEdition::Edition2027` logic when
         // `rustc_span::edition::Edition::Edition2027` becomes available in the compiler
         match (self, other) {
@@ -555,7 +546,6 @@
                 rustc_span::edition::Edition::partial_cmp(&(*self).into(), &(*other).into())
             }
         }
->>>>>>> 9f8fcc2f
     }
 }
 
@@ -702,9 +692,6 @@
     EmitModeConfig, EmitMode, _ => EmitMode::Files;
     MakeBackup, bool, _ => false;
     PrintMisformattedFileNames, bool, _ => false;
-<<<<<<< HEAD
-);
-=======
 );
 
 #[test]
@@ -743,5 +730,4 @@
     assert!(StyleEdition::Edition2027 > StyleEdition::Edition2021);
     assert!(StyleEdition::Edition2027 > StyleEdition::Edition2024);
     assert!(StyleEdition::Edition2027 == StyleEdition::Edition2027);
-}
->>>>>>> 9f8fcc2f
+}