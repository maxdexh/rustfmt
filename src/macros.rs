--- conflicted
+++ resolved
@@ -381,13 +381,7 @@
     };
 
     // Should we return MaxWidthError, Or Macro failure
-<<<<<<< HEAD
-    let mac_shape = shape
-        .offset_left(macro_name.len())
-        .max_width_error(shape.width, span)?;
-=======
     let mac_shape = shape.offset_left(macro_name.len(), span)?;
->>>>>>> 9f8fcc2f
     // 8 = `vec![]` + `; ` or `vec!()` + `; `
     let total_overhead = 8;
     let nested_shape = mac_shape.block_indent(context.config.tab_spaces());
@@ -1298,13 +1292,7 @@
         let mut result = format_macro_args(
             context,
             self.args.clone(),
-<<<<<<< HEAD
-            shape
-                .sub_width(prefix_width)
-                .max_width_error(shape.width, self.span)?,
-=======
             shape.sub_width(prefix_width, self.span)?,
->>>>>>> 9f8fcc2f
         )?;
 
         if multi_branch_style {
@@ -1453,13 +1441,7 @@
             stmt,
             &*expr,
             &RhsAssignKind::Expr(&expr.kind, expr.span),
-<<<<<<< HEAD
-            nested_shape
-                .sub_width(1)
-                .max_width_error(nested_shape.width, expr.span)?,
-=======
             nested_shape.sub_width(1, expr.span)?,
->>>>>>> 9f8fcc2f
         )?);
         result.push(';');
         if i != last {
