//! Format match expression.

use std::iter::repeat;

use rustc_ast::{MatchKind, ast, ptr};
use rustc_span::{BytePos, Span};
use tracing::debug;

use crate::comment::{FindUncommented, combine_strs_with_missing_comments, rewrite_comment};
use crate::config::lists::*;
use crate::config::{Config, ControlBraceStyle, IndentStyle, MatchArmLeadingPipe, StyleEdition};
use crate::expr::{
    ExprType, RhsTactics, format_expr, is_empty_block, is_simple_block, is_unsafe_block,
    prefer_next_line, rewrite_cond,
};
use crate::lists::{ListFormatting, itemize_list, write_list};
use crate::rewrite::{Rewrite, RewriteContext, RewriteError, RewriteErrorExt, RewriteResult};
use crate::shape::Shape;
use crate::source_map::SpanUtils;
use crate::spanned::Spanned;
use crate::utils::{
    contains_skip, extra_offset, first_line_width, inner_attributes, last_line_extendable, mk_sp,
    semicolon_for_expr, trimmed_last_line_width, unicode_str_width,
};

/// A simple wrapper type against `ast::Arm`. Used inside `write_list()`.
struct ArmWrapper<'a> {
    arm: &'a ast::Arm,
    /// `true` if the arm is the last one in match expression. Used to decide on whether we should
    /// add trailing comma to the match arm when `config.trailing_comma() == Never`.
    is_last: bool,
    /// Holds a byte position of `|` at the beginning of the arm pattern, if available.
    beginning_vert: Option<BytePos>,
}

impl<'a> ArmWrapper<'a> {
    fn new(arm: &'a ast::Arm, is_last: bool, beginning_vert: Option<BytePos>) -> ArmWrapper<'a> {
        ArmWrapper {
            arm,
            is_last,
            beginning_vert,
        }
    }
}

impl<'a> Spanned for ArmWrapper<'a> {
    fn span(&self) -> Span {
        if let Some(lo) = self.beginning_vert {
            let lo = std::cmp::min(lo, self.arm.span().lo());
            mk_sp(lo, self.arm.span().hi())
        } else {
            self.arm.span()
        }
    }
}

impl<'a> Rewrite for ArmWrapper<'a> {
    fn rewrite(&self, context: &RewriteContext<'_>, shape: Shape) -> Option<String> {
        self.rewrite_result(context, shape).ok()
    }

    fn rewrite_result(&self, context: &RewriteContext<'_>, shape: Shape) -> RewriteResult {
        rewrite_match_arm(
            context,
            self.arm,
            shape,
            self.is_last,
            self.beginning_vert.is_some(),
        )
    }
}

pub(crate) fn rewrite_match(
    context: &RewriteContext<'_>,
    cond: &ast::Expr,
    arms: &[ast::Arm],
    shape: Shape,
    span: Span,
    attrs: &[ast::Attribute],
    match_kind: MatchKind,
) -> RewriteResult {
    // Do not take the rhs overhead from the upper expressions into account
    // when rewriting match condition.
    let cond_shape = Shape {
        width: context.budget(shape.used_width()),
        ..shape
    };
    // 6 = `match `
    let cond_shape = match context.config.indent_style() {
<<<<<<< HEAD
        IndentStyle::Visual => cond_shape
            .shrink_left(6)
            .max_width_error(shape.width, span)?,
        IndentStyle::Block => cond_shape
            .offset_left(6)
            .max_width_error(shape.width, span)?,
=======
        IndentStyle::Visual => cond_shape.shrink_left(6, span)?,
        IndentStyle::Block => cond_shape.offset_left(6, span)?,
>>>>>>> 9f8fcc2f
    };
    let cond_str = cond.rewrite_result(context, cond_shape)?;
    let alt_block_sep = &shape.indent.to_string_with_newline(context.config);
    let block_sep = match context.config.control_brace_style() {
        ControlBraceStyle::AlwaysNextLine => alt_block_sep,
        _ if last_line_extendable(&cond_str) => " ",
        // 2 = ` {`
        _ if cond_str.contains('\n') || cond_str.len() + 2 > cond_shape.width => alt_block_sep,
        _ => " ",
    };

    let nested_indent_str = shape
        .indent
        .block_indent(context.config)
        .to_string(context.config);
    // Inner attributes.
    let inner_attrs = &inner_attributes(attrs);
    let inner_attrs_str = if inner_attrs.is_empty() {
        String::new()
    } else {
        let shape = if context.config.style_edition() <= StyleEdition::Edition2021 {
            shape
        } else {
            shape.block_indent(context.config.tab_spaces())
        };
        inner_attrs
            .rewrite_result(context, shape)
            .map(|s| format!("{}{}\n", nested_indent_str, s))?
    };

    let open_brace_pos = if inner_attrs.is_empty() {
        let hi = if arms.is_empty() {
            span.hi()
        } else {
            arms[0].span().lo()
        };
        context
            .snippet_provider
            .span_after(mk_sp(cond.span.hi(), hi), "{")
    } else {
        inner_attrs[inner_attrs.len() - 1].span.hi()
    };

    if arms.is_empty() {
        let snippet = context.snippet(mk_sp(open_brace_pos, span.hi() - BytePos(1)));
        if snippet.trim().is_empty() {
            Ok(format!("match {cond_str} {{}}"))
        } else {
            // Empty match with comments or inner attributes? We are not going to bother, sorry ;)
            Ok(context.snippet(span).to_owned())
        }
    } else {
        let span_after_cond = mk_sp(cond.span.hi(), span.hi());

        match match_kind {
            MatchKind::Prefix => Ok(format!(
                "match {}{}{{\n{}{}{}\n{}}}",
                cond_str,
                block_sep,
                inner_attrs_str,
                nested_indent_str,
                rewrite_match_arms(context, arms, shape, span_after_cond, open_brace_pos)?,
                shape.indent.to_string(context.config),
            )),
            MatchKind::Postfix => Ok(format!(
                "{}.match{}{{\n{}{}{}\n{}}}",
                cond_str,
                block_sep,
                inner_attrs_str,
                nested_indent_str,
                rewrite_match_arms(context, arms, shape, span_after_cond, open_brace_pos)?,
                shape.indent.to_string(context.config),
            )),
        }
    }
}

fn arm_comma(config: &Config, body: &ast::Expr, is_last: bool) -> &'static str {
    if is_last && config.trailing_comma() == SeparatorTactic::Never {
        ""
    } else if config.match_block_trailing_comma() {
        ","
    } else if let ast::ExprKind::Block(ref block, _) = body.kind {
        if let ast::BlockCheckMode::Default = block.rules {
            ""
        } else {
            ","
        }
    } else {
        ","
    }
}

/// Collect a byte position of the beginning `|` for each arm, if available.
fn collect_beginning_verts(
    context: &RewriteContext<'_>,
    arms: &[ast::Arm],
) -> Vec<Option<BytePos>> {
    arms.iter()
        .map(|a| {
            context
                .snippet(a.pat.span)
                .starts_with('|')
                .then(|| a.pat.span().lo())
        })
        .collect()
}

fn rewrite_match_arms(
    context: &RewriteContext<'_>,
    arms: &[ast::Arm],
    shape: Shape,
    span: Span,
    open_brace_pos: BytePos,
) -> RewriteResult {
    let arm_shape = shape
        .block_indent(context.config.tab_spaces())
        .with_max_width(context.config);

    let arm_len = arms.len();
    let is_last_iter = repeat(false)
        .take(arm_len.saturating_sub(1))
        .chain(repeat(true));
    let beginning_verts = collect_beginning_verts(context, arms);
    let items = itemize_list(
        context.snippet_provider,
        arms.iter()
            .zip(is_last_iter)
            .zip(beginning_verts.into_iter())
            .map(|((arm, is_last), beginning_vert)| ArmWrapper::new(arm, is_last, beginning_vert)),
        "}",
        "|",
        |arm| arm.span().lo(),
        |arm| arm.span().hi(),
        |arm| arm.rewrite_result(context, arm_shape),
        open_brace_pos,
        span.hi(),
        false,
    );
    let arms_vec: Vec<_> = items.collect();
    // We will add/remove commas inside `arm.rewrite()`, and hence no separator here.
    let fmt = ListFormatting::new(arm_shape, context.config)
        .separator("")
        .preserve_newline(true);

    write_list(&arms_vec, &fmt)
}

fn rewrite_match_arm(
    context: &RewriteContext<'_>,
    arm: &ast::Arm,
    shape: Shape,
    is_last: bool,
    has_leading_pipe: bool,
) -> RewriteResult {
    let (missing_span, attrs_str) = if !arm.attrs.is_empty() {
        if contains_skip(&arm.attrs) {
            let (_, body) = flatten_arm_body(context, arm.body.as_deref().unknown_error()?, None);
            // `arm.span()` does not include trailing comma, add it manually.
            return Ok(format!(
                "{}{}",
                context.snippet(arm.span()),
                arm_comma(context.config, body, is_last),
            ));
        }
        let missing_span = mk_sp(arm.attrs[arm.attrs.len() - 1].span.hi(), arm.pat.span.lo());
        (missing_span, arm.attrs.rewrite_result(context, shape)?)
    } else {
        (mk_sp(arm.span().lo(), arm.span().lo()), String::new())
    };

    // Leading pipe offset
    // 2 = `| `
    let (pipe_offset, pipe_str) = match context.config.match_arm_leading_pipes() {
        MatchArmLeadingPipe::Never => (0, ""),
        MatchArmLeadingPipe::Preserve if !has_leading_pipe => (0, ""),
        MatchArmLeadingPipe::Preserve | MatchArmLeadingPipe::Always => (2, "| "),
    };

    // Patterns
    let pat_shape = match &arm.body.as_ref().unknown_error()?.kind {
        ast::ExprKind::Block(_, Some(label)) => {
            // Some block with a label ` => 'label: {`
            // 7 = ` => : {`
            let label_len = label.ident.as_str().len();
            shape
<<<<<<< HEAD
                .sub_width(7 + label_len)
                .and_then(|s| s.offset_left(pipe_offset))
                .max_width_error(shape.width, arm.span)?
=======
                .sub_width(7 + label_len, arm.span)?
                .offset_left(pipe_offset, arm.span)?
>>>>>>> 9f8fcc2f
        }
        _ => {
            // 5 = ` => {`
            shape
<<<<<<< HEAD
                .sub_width(5)
                .and_then(|s| s.offset_left(pipe_offset))
                .max_width_error(shape.width, arm.span)?
=======
                .sub_width(5, arm.span)?
                .offset_left(pipe_offset, arm.span)?
>>>>>>> 9f8fcc2f
        }
    };
    let pats_str = arm.pat.rewrite_result(context, pat_shape)?;

    // Guard
    let block_like_pat = trimmed_last_line_width(&pats_str) <= context.config.tab_spaces();
    let new_line_guard = pats_str.contains('\n') && !block_like_pat;
    let guard_str = rewrite_guard(
        context,
        &arm.guard,
        shape,
        trimmed_last_line_width(&pats_str),
        new_line_guard,
    )?;

    let lhs_str = combine_strs_with_missing_comments(
        context,
        &attrs_str,
        &format!("{pipe_str}{pats_str}{guard_str}"),
        missing_span,
        shape,
        false,
    )?;

    let arrow_span = mk_sp(
        arm.pat.span.hi(),
        arm.body.as_ref().unknown_error()?.span().lo(),
    );
    rewrite_match_body(
        context,
        arm.body.as_ref().unknown_error()?,
        &lhs_str,
        shape,
        guard_str.contains('\n'),
        arrow_span,
        is_last,
    )
}

fn stmt_is_expr_mac(stmt: &ast::Stmt) -> bool {
    if let ast::StmtKind::Expr(expr) = &stmt.kind {
        if let ast::ExprKind::MacCall(_) = &expr.kind {
            return true;
        }
    }
    false
}

fn block_can_be_flattened<'a>(
    context: &RewriteContext<'_>,
    expr: &'a ast::Expr,
) -> Option<&'a ast::Block> {
    match expr.kind {
        ast::ExprKind::Block(ref block, label)
            if label.is_none()
                && !is_unsafe_block(block)
                && !context.inside_macro()
                && is_simple_block(context, block, Some(&expr.attrs))
                && !stmt_is_expr_mac(&block.stmts[0]) =>
        {
            Some(&*block)
        }
        _ => None,
    }
}

// (extend, body)
// @extend: true if the arm body can be put next to `=>`
// @body: flattened body, if the body is block with a single expression
fn flatten_arm_body<'a>(
    context: &'a RewriteContext<'_>,
    body: &'a ast::Expr,
    opt_shape: Option<Shape>,
) -> (bool, &'a ast::Expr) {
    let can_extend =
        |expr| !context.config.force_multiline_blocks() && can_flatten_block_around_this(expr);

    if let Some(block) = block_can_be_flattened(context, body) {
        if let ast::StmtKind::Expr(ref expr) = block.stmts[0].kind {
            if let ast::ExprKind::Block(..) = expr.kind {
                if expr.attrs.is_empty() {
                    flatten_arm_body(context, expr, None)
                } else {
                    (true, body)
                }
            } else {
                let cond_becomes_multi_line = opt_shape
                    .and_then(|shape| rewrite_cond(context, expr, shape))
                    .map_or(false, |cond| cond.contains('\n'));
                if cond_becomes_multi_line {
                    (false, &*body)
                } else {
                    (can_extend(expr), &*expr)
                }
            }
        } else {
            (false, &*body)
        }
    } else {
        (can_extend(body), &*body)
    }
}

fn rewrite_match_body(
    context: &RewriteContext<'_>,
    body: &ptr::P<ast::Expr>,
    pats_str: &str,
    shape: Shape,
    has_guard: bool,
    arrow_span: Span,
    is_last: bool,
) -> RewriteResult {
    let (extend, body) = flatten_arm_body(
        context,
        body,
        shape.offset_left_opt(extra_offset(pats_str, shape) + 4),
    );
    let (is_block, is_empty_block) = if let ast::ExprKind::Block(ref block, _) = body.kind {
        (true, is_empty_block(context, block, Some(&body.attrs)))
    } else {
        (false, false)
    };

    let comma = arm_comma(context.config, body, is_last);
    let alt_block_sep = &shape.indent.to_string_with_newline(context.config);

    let combine_orig_body = |body_str: &str| {
        let block_sep = match context.config.control_brace_style() {
            ControlBraceStyle::AlwaysNextLine if is_block => alt_block_sep,
            _ => " ",
        };

        Ok(format!("{} =>{}{}{}", pats_str, block_sep, body_str, comma))
    };

    let next_line_indent = if !is_block || is_empty_block {
        shape.indent.block_indent(context.config)
    } else {
        shape.indent
    };

    let forbid_same_line =
        (has_guard && pats_str.contains('\n') && !is_empty_block) || !body.attrs.is_empty();

    // Look for comments between `=>` and the start of the body.
    let arrow_comment = {
        let arrow_snippet = context.snippet(arrow_span).trim();
        // search for the arrow starting from the end of the snippet since there may be a match
        // expression within the guard
        let arrow_index = if context.config.style_edition() <= StyleEdition::Edition2021 {
            arrow_snippet.rfind("=>").unwrap()
        } else {
            arrow_snippet.find_last_uncommented("=>").unwrap()
        };
        // 2 = `=>`
        let comment_str = arrow_snippet[arrow_index + 2..].trim();
        if comment_str.is_empty() {
            String::new()
        } else {
            rewrite_comment(comment_str, false, shape, context.config)?
        }
    };

    let combine_next_line_body = |body_str: &str| {
        let nested_indent_str = next_line_indent.to_string_with_newline(context.config);

        if is_block {
            let mut result = pats_str.to_owned();
            result.push_str(" =>");
            if !arrow_comment.is_empty() {
                result.push_str(&nested_indent_str);
                result.push_str(&arrow_comment);
            }
            result.push_str(&nested_indent_str);
            result.push_str(body_str);
            result.push_str(comma);
            return Ok(result);
        }

        let indent_str = shape.indent.to_string_with_newline(context.config);
        let (body_prefix, body_suffix) =
            if context.config.match_arm_blocks() && !context.inside_macro() {
                let comma = if context.config.match_block_trailing_comma() {
                    ","
                } else {
                    ""
                };
                let semicolon = if context.config.style_edition() <= StyleEdition::Edition2021 {
                    ""
                } else {
                    if semicolon_for_expr(context, body) {
                        ";"
                    } else {
                        ""
                    }
                };
                ("{", format!("{}{}}}{}", semicolon, indent_str, comma))
            } else {
                ("", String::from(","))
            };

        let block_sep = match context.config.control_brace_style() {
            _ if body_prefix.is_empty() => "".to_owned(),
            ControlBraceStyle::AlwaysNextLine => format!("{}{}", alt_block_sep, body_prefix),
            _ if forbid_same_line || !arrow_comment.is_empty() => {
                format!("{}{}", alt_block_sep, body_prefix)
            }
            _ => format!(" {}", body_prefix),
        } + &nested_indent_str;

        let mut result = pats_str.to_owned();
        result.push_str(" =>");
        if !arrow_comment.is_empty() {
            result.push_str(&indent_str);
            result.push_str(&arrow_comment);
        }
        result.push_str(&block_sep);
        result.push_str(body_str);
        result.push_str(&body_suffix);
        Ok(result)
    };

    // Let's try and get the arm body on the same line as the condition.
    // 4 = ` => `.len()
    let orig_body_shape = shape
        .offset_left_opt(extra_offset(pats_str, shape) + 4)
        .and_then(|shape| shape.sub_width_opt(comma.len()));
    let orig_body = if forbid_same_line || !arrow_comment.is_empty() {
        Err(RewriteError::Unknown)
    } else if let Some(body_shape) = orig_body_shape {
        let rewrite = nop_block_collapse(
            format_expr(body, ExprType::Statement, context, body_shape),
            body_shape.width,
        );

        match rewrite {
            Ok(ref body_str)
                if is_block
                    || (!body_str.contains('\n')
                        && unicode_str_width(body_str) <= body_shape.width) =>
            {
                return combine_orig_body(body_str);
            }
            _ => rewrite,
        }
    } else {
        Err(RewriteError::Unknown)
    };
    let orig_budget = orig_body_shape.map_or(0, |shape| shape.width);

    // Try putting body on the next line and see if it looks better.
    let next_line_body_shape = Shape::indented(next_line_indent, context.config);
    let next_line_body = nop_block_collapse(
        format_expr(body, ExprType::Statement, context, next_line_body_shape),
        next_line_body_shape.width,
    );
    match (orig_body, next_line_body) {
        (Ok(ref orig_str), Ok(ref next_line_str))
            if prefer_next_line(orig_str, next_line_str, RhsTactics::Default) =>
        {
            combine_next_line_body(next_line_str)
        }
        (Ok(ref orig_str), _) if extend && first_line_width(orig_str) <= orig_budget => {
            combine_orig_body(orig_str)
        }
        (Ok(ref orig_str), Ok(ref next_line_str)) if orig_str.contains('\n') => {
            combine_next_line_body(next_line_str)
        }
        (Err(_), Ok(ref next_line_str)) => combine_next_line_body(next_line_str),
        // When both orig_body and next_line_body result in errors, we currently propagate the
        // error from the second attempt since it is more generous with width constraints.
        // This decision is somewhat arbitrary and is open to change.
        (Err(_), Err(next_line_err)) => Err(next_line_err),
        (Ok(ref orig_str), _) => combine_orig_body(orig_str),
    }
}

// The `if ...` guard on a match arm.
fn rewrite_guard(
    context: &RewriteContext<'_>,
    guard: &Option<ptr::P<ast::Expr>>,
    shape: Shape,
    // The amount of space used up on this line for the pattern in
    // the arm (excludes offset).
    pattern_width: usize,
    multiline_pattern: bool,
) -> RewriteResult {
    if let Some(ref guard) = *guard {
        // First try to fit the guard string on the same line as the pattern.
        // 4 = ` if `, 5 = ` => {`
        let cond_shape = shape
            .offset_left_opt(pattern_width + 4)
            .and_then(|s| s.sub_width_opt(5));
        if !multiline_pattern {
            if let Some(cond_shape) = cond_shape {
                if let Ok(cond_str) = guard.rewrite_result(context, cond_shape) {
                    if !cond_str.contains('\n') || pattern_width <= context.config.tab_spaces() {
                        return Ok(format!(" if {cond_str}"));
                    }
                }
            }
        }

        // Not enough space to put the guard after the pattern, try a newline.
        // 3 = `if `, 5 = ` => {`
        let cond_shape = Shape::indented(shape.indent.block_indent(context.config), context.config)
<<<<<<< HEAD
            .offset_left(3)
            .and_then(|s| s.sub_width(5))
            .max_width_error(shape.width, guard.span)?;
=======
            .offset_left(3, guard.span)?
            .sub_width(5, guard.span)?;
>>>>>>> 9f8fcc2f
        let cond_str = guard.rewrite_result(context, cond_shape)?;
        Ok(format!(
            "{}if {}",
            cond_shape.indent.to_string_with_newline(context.config),
            cond_str
        ))
    } else {
        Ok(String::new())
    }
}

fn nop_block_collapse(block_str: RewriteResult, budget: usize) -> RewriteResult {
    debug!("nop_block_collapse {:?} {}", block_str, budget);
    block_str.map(|block_str| {
        if block_str.starts_with('{')
            && budget >= 2
            && (block_str[1..].find(|c: char| !c.is_whitespace()).unwrap() == block_str.len() - 2)
        {
            String::from("{}")
        } else {
            block_str
        }
    })
}

fn can_flatten_block_around_this(body: &ast::Expr) -> bool {
    match body.kind {
        // We do not allow `if` to stay on the same line, since we could easily mistake
        // `pat => if cond { ... }` and `pat if cond => { ... }`.
        ast::ExprKind::If(..) => false,
        // We do not allow collapsing a block around expression with condition
        // to avoid it being cluttered with match arm.
        ast::ExprKind::ForLoop { .. } | ast::ExprKind::While(..) => false,
        ast::ExprKind::Loop(..)
        | ast::ExprKind::Match(..)
        | ast::ExprKind::Block(..)
        | ast::ExprKind::Closure(..)
        | ast::ExprKind::Array(..)
        | ast::ExprKind::Call(..)
        | ast::ExprKind::MethodCall(..)
        | ast::ExprKind::MacCall(..)
        | ast::ExprKind::Struct(..)
        | ast::ExprKind::Tup(..) => true,
        ast::ExprKind::AddrOf(_, _, ref expr)
        | ast::ExprKind::Try(ref expr)
        | ast::ExprKind::Unary(_, ref expr)
        | ast::ExprKind::Index(ref expr, _, _)
        | ast::ExprKind::Cast(ref expr, _) => can_flatten_block_around_this(expr),
        _ => false,
    }
}<|MERGE_RESOLUTION|>--- conflicted
+++ resolved
@@ -87,17 +87,8 @@
     };
     // 6 = `match `
     let cond_shape = match context.config.indent_style() {
-<<<<<<< HEAD
-        IndentStyle::Visual => cond_shape
-            .shrink_left(6)
-            .max_width_error(shape.width, span)?,
-        IndentStyle::Block => cond_shape
-            .offset_left(6)
-            .max_width_error(shape.width, span)?,
-=======
         IndentStyle::Visual => cond_shape.shrink_left(6, span)?,
         IndentStyle::Block => cond_shape.offset_left(6, span)?,
->>>>>>> 9f8fcc2f
     };
     let cond_str = cond.rewrite_result(context, cond_shape)?;
     let alt_block_sep = &shape.indent.to_string_with_newline(context.config);
@@ -284,26 +275,14 @@
             // 7 = ` => : {`
             let label_len = label.ident.as_str().len();
             shape
-<<<<<<< HEAD
-                .sub_width(7 + label_len)
-                .and_then(|s| s.offset_left(pipe_offset))
-                .max_width_error(shape.width, arm.span)?
-=======
                 .sub_width(7 + label_len, arm.span)?
                 .offset_left(pipe_offset, arm.span)?
->>>>>>> 9f8fcc2f
         }
         _ => {
             // 5 = ` => {`
             shape
-<<<<<<< HEAD
-                .sub_width(5)
-                .and_then(|s| s.offset_left(pipe_offset))
-                .max_width_error(shape.width, arm.span)?
-=======
                 .sub_width(5, arm.span)?
                 .offset_left(pipe_offset, arm.span)?
->>>>>>> 9f8fcc2f
         }
     };
     let pats_str = arm.pat.rewrite_result(context, pat_shape)?;
@@ -610,14 +589,8 @@
         // Not enough space to put the guard after the pattern, try a newline.
         // 3 = `if `, 5 = ` => {`
         let cond_shape = Shape::indented(shape.indent.block_indent(context.config), context.config)
-<<<<<<< HEAD
-            .offset_left(3)
-            .and_then(|s| s.sub_width(5))
-            .max_width_error(shape.width, guard.span)?;
-=======
             .offset_left(3, guard.span)?
             .sub_width(5, guard.span)?;
->>>>>>> 9f8fcc2f
         let cond_str = guard.rewrite_result(context, cond_shape)?;
         Ok(format!(
             "{}if {}",
