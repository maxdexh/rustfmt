use std::borrow::Cow;
use std::cmp::Ordering;
use std::fmt;

use core::hash::{Hash, Hasher};

use itertools::Itertools;

use rustc_ast::ast::{self, UseTreeKind};
use rustc_span::{
    BytePos, DUMMY_SP, Span,
    symbol::{self, sym},
};

use crate::comment::combine_strs_with_missing_comments;
use crate::config::ImportGranularity;
use crate::config::lists::*;
use crate::config::{Edition, IndentStyle, StyleEdition};
use crate::lists::{
    ListFormatting, ListItem, Separator, definitive_tactic, itemize_list, write_list,
};
use crate::rewrite::{Rewrite, RewriteContext, RewriteErrorExt, RewriteResult};
use crate::shape::Shape;
use crate::sort::version_sort;
use crate::source_map::SpanUtils;
use crate::spanned::Spanned;
use crate::utils::{is_same_visibility, mk_sp, rewrite_ident};
use crate::visitor::FmtVisitor;

/// Returns a name imported by a `use` declaration.
/// E.g., returns `Ordering` for `std::cmp::Ordering` and `self` for `std::cmp::self`.
pub(crate) fn path_to_imported_ident(path: &ast::Path) -> symbol::Ident {
    path.segments.last().unwrap().ident
}

impl<'a> FmtVisitor<'a> {
    pub(crate) fn format_import(&mut self, item: &ast::Item, tree: &ast::UseTree) {
        let span = item.span();
        let shape = self.shape();
        let rw = UseTree::from_ast(
            &self.get_context(),
            tree,
            None,
            Some(item.vis.clone()),
            Some(item.span.lo()),
            Some(item.attrs.clone()),
        )
        .rewrite_top_level(&self.get_context(), shape)
        .ok();
        match rw {
            Some(ref s) if s.is_empty() => {
                // Format up to last newline
                let prev_span = mk_sp(self.last_pos, source!(self, span).lo());
                let trimmed_snippet = self.snippet(prev_span).trim_end();
                let span_end = self.last_pos + BytePos(trimmed_snippet.len() as u32);
                self.format_missing(span_end);
                // We have an excessive newline from the removed import.
                if self.buffer.ends_with('\n') {
                    self.buffer.pop();
                    self.line_number -= 1;
                }
                self.last_pos = source!(self, span).hi();
            }
            Some(ref s) => {
                self.format_missing_with_indent(source!(self, span).lo());
                self.push_str(s);
                self.last_pos = source!(self, span).hi();
            }
            None => {
                self.format_missing_with_indent(source!(self, span).lo());
                self.format_missing(source!(self, span).hi());
            }
        }
    }
}

// Ordering of imports

// We order imports by translating to our own representation and then sorting.
// The Rust AST data structures are really bad for this. Rustfmt applies a bunch
// of normalisations to imports and since we want to sort based on the result
// of these (and to maintain idempotence) we must apply the same normalisations
// to the data structures for sorting.
//
// We sort `self` and `super` before other imports, then identifier imports,
// then glob imports, then lists of imports. We do not take aliases into account
// when ordering unless the imports are identical except for the alias (rare in
// practice).

// FIXME(#2531): we should unify the comparison code here with the formatting
// code elsewhere since we are essentially string-ifying twice. Furthermore, by
// parsing to our own format on comparison, we repeat a lot of work when
// sorting.

// FIXME we do a lot of allocation to make our own representation.
#[derive(Clone, Eq, Hash, PartialEq)]
pub(crate) enum UseSegmentKind {
    Ident(String, Option<String>),
    Slf(Option<String>),
    Super(Option<String>),
    Crate(Option<String>),
    Glob,
    List(Vec<UseTree>),
}

#[derive(Clone, Eq, PartialEq)]
pub(crate) struct UseSegment {
    pub(crate) kind: UseSegmentKind,
    pub(crate) style_edition: StyleEdition,
}

#[derive(Clone)]
pub(crate) struct UseTree {
    pub(crate) path: Vec<UseSegment>,
    pub(crate) span: Span,
    // Comment information within nested use tree.
    pub(crate) list_item: Option<ListItem>,
    // Additional fields for top level use items.
    // Should we have another struct for top-level use items rather than reusing this?
    visibility: Option<ast::Visibility>,
    attrs: Option<ast::AttrVec>,
}

impl PartialEq for UseTree {
    fn eq(&self, other: &UseTree) -> bool {
        self.path == other.path
    }
}
impl Eq for UseTree {}

impl Spanned for UseTree {
    fn span(&self) -> Span {
        let lo = if let Some(ref attrs) = self.attrs {
            attrs.iter().next().map_or(self.span.lo(), |a| a.span.lo())
        } else {
            self.span.lo()
        };
        mk_sp(lo, self.span.hi())
    }
}

impl UseSegment {
    // Clone a version of self with any top-level alias removed.
    fn remove_alias(&self) -> UseSegment {
        let kind = match self.kind {
            UseSegmentKind::Ident(ref s, _) => UseSegmentKind::Ident(s.clone(), None),
            UseSegmentKind::Slf(_) => UseSegmentKind::Slf(None),
            UseSegmentKind::Super(_) => UseSegmentKind::Super(None),
            UseSegmentKind::Crate(_) => UseSegmentKind::Crate(None),
            _ => return self.clone(),
        };
        UseSegment {
            kind,
            style_edition: self.style_edition,
        }
    }

    // Check if self == other with their aliases removed.
    fn equal_except_alias(&self, other: &Self) -> bool {
        match (&self.kind, &other.kind) {
            (UseSegmentKind::Ident(ref s1, _), UseSegmentKind::Ident(ref s2, _)) => s1 == s2,
            (UseSegmentKind::Slf(_), UseSegmentKind::Slf(_))
            | (UseSegmentKind::Super(_), UseSegmentKind::Super(_))
            | (UseSegmentKind::Crate(_), UseSegmentKind::Crate(_))
            | (UseSegmentKind::Glob, UseSegmentKind::Glob) => true,
            (UseSegmentKind::List(ref list1), UseSegmentKind::List(ref list2)) => list1 == list2,
            _ => false,
        }
    }

    fn get_alias(&self) -> Option<&str> {
        match &self.kind {
            UseSegmentKind::Ident(_, a)
            | UseSegmentKind::Slf(a)
            | UseSegmentKind::Super(a)
            | UseSegmentKind::Crate(a) => a.as_deref(),
            _ => None,
        }
    }

    fn from_path_segment(
        context: &RewriteContext<'_>,
        path_seg: &ast::PathSegment,
        modsep: bool,
    ) -> Option<UseSegment> {
        let name = rewrite_ident(context, path_seg.ident);
        if name.is_empty() || name == "{{root}}" {
            return None;
        }
        let kind = match name {
            "self" => UseSegmentKind::Slf(None),
            "super" => UseSegmentKind::Super(None),
            "crate" => UseSegmentKind::Crate(None),
            _ => {
                let mod_sep = if modsep { "::" } else { "" };
                UseSegmentKind::Ident(format!("{mod_sep}{name}"), None)
            }
        };

        Some(UseSegment {
            kind,
            style_edition: context.config.style_edition(),
        })
    }

    fn contains_comment(&self) -> bool {
        if let UseSegmentKind::List(list) = &self.kind {
            list.iter().any(|subtree| subtree.contains_comment())
        } else {
            false
        }
    }
}

pub(crate) fn normalize_use_trees_with_granularity(
    use_trees: Vec<UseTree>,
    import_granularity: ImportGranularity,
) -> Vec<UseTree> {
    let merge_by = match import_granularity {
        ImportGranularity::Item => return flatten_use_trees(use_trees, ImportGranularity::Item),
        ImportGranularity::Preserve => return use_trees,
        ImportGranularity::Crate => SharedPrefix::Crate,
        ImportGranularity::Module => SharedPrefix::Module,
        ImportGranularity::One => SharedPrefix::One,
    };

    let mut result = Vec::with_capacity(use_trees.len());
    for use_tree in use_trees {
        if use_tree.contains_comment() || use_tree.attrs.is_some() {
            result.push(use_tree);
            continue;
        }

        for mut flattened in use_tree.flatten(import_granularity) {
            if let Some(tree) = result
                .iter_mut()
                .find(|tree| tree.share_prefix(&flattened, merge_by))
            {
                tree.merge(&flattened, merge_by);
            } else {
                // If this is the first tree with this prefix, handle potential trailing ::self
                if merge_by == SharedPrefix::Module {
                    flattened = flattened.nest_trailing_self();
                }
                result.push(flattened);
            }
        }
    }
    result
}

fn flatten_use_trees(
    use_trees: Vec<UseTree>,
    import_granularity: ImportGranularity,
) -> Vec<UseTree> {
    // Return non-sorted single occurrence of the use-trees text string;
    // order is by first occurrence of the use-tree.
    use_trees
        .into_iter()
        .flat_map(|tree| tree.flatten(import_granularity))
        .map(UseTree::nest_trailing_self)
        .unique()
        .collect()
}

impl fmt::Debug for UseTree {
    fn fmt(&self, f: &mut fmt::Formatter<'_>) -> fmt::Result {
        fmt::Display::fmt(self, f)
    }
}

impl fmt::Debug for UseSegment {
    fn fmt(&self, f: &mut fmt::Formatter<'_>) -> fmt::Result {
        fmt::Display::fmt(&self.kind, f)
    }
}

impl fmt::Display for UseSegment {
    fn fmt(&self, f: &mut fmt::Formatter<'_>) -> fmt::Result {
        fmt::Display::fmt(&self.kind, f)
    }
}

impl Hash for UseSegment {
    fn hash<H: Hasher>(&self, state: &mut H) {
        self.kind.hash(state);
    }
}

impl fmt::Debug for UseSegmentKind {
    fn fmt(&self, f: &mut fmt::Formatter<'_>) -> fmt::Result {
        fmt::Display::fmt(self, f)
    }
}

impl fmt::Display for UseSegmentKind {
    fn fmt(&self, f: &mut fmt::Formatter<'_>) -> fmt::Result {
        match *self {
            UseSegmentKind::Glob => write!(f, "*"),
            UseSegmentKind::Ident(ref s, Some(ref alias)) => write!(f, "{s} as {alias}"),
            UseSegmentKind::Ident(ref s, None) => write!(f, "{s}"),
            UseSegmentKind::Slf(..) => write!(f, "self"),
            UseSegmentKind::Super(..) => write!(f, "super"),
            UseSegmentKind::Crate(..) => write!(f, "crate"),
            UseSegmentKind::List(ref list) => {
                write!(f, "{{")?;
                for (i, item) in list.iter().enumerate() {
                    if i != 0 {
                        write!(f, ", ")?;
                    }
                    write!(f, "{item}")?;
                }
                write!(f, "}}")
            }
        }
    }
}
impl fmt::Display for UseTree {
    fn fmt(&self, f: &mut fmt::Formatter<'_>) -> fmt::Result {
        for (i, segment) in self.path.iter().enumerate() {
            if i != 0 {
                write!(f, "::")?;
            }
            write!(f, "{segment}")?;
        }
        Ok(())
    }
}

impl UseTree {
    // Rewrite use tree with `use ` and a trailing `;`.
    pub(crate) fn rewrite_top_level(
        &self,
        context: &RewriteContext<'_>,
        shape: Shape,
    ) -> RewriteResult {
        let vis = self.visibility.as_ref().map_or(Cow::from(""), |vis| {
            crate::utils::format_visibility(context, vis)
        });
        let use_str = self
<<<<<<< HEAD
            .rewrite_result(
                context,
                shape
                    .offset_left(vis.len())
                    .max_width_error(shape.width, self.span())?,
            )
=======
            .rewrite_result(context, shape.offset_left(vis.len(), self.span())?)
>>>>>>> 9f8fcc2f
            .map(|s| {
                if s.is_empty() {
                    s
                } else {
                    format!("{}use {};", vis, s)
                }
            })?;
        match self.attrs {
            Some(ref attrs) if !attrs.is_empty() => {
                let attr_str = attrs.rewrite_result(context, shape)?;
                let lo = attrs.last().unknown_error()?.span.hi();
                let hi = self.span.lo();
                let span = mk_sp(lo, hi);

                let allow_extend = if attrs.len() == 1 {
                    let line_len = attr_str.len() + 1 + use_str.len();
                    !attrs.first().unwrap().is_doc_comment()
                        && context.config.inline_attribute_width() >= line_len
                } else {
                    false
                };

                combine_strs_with_missing_comments(
                    context,
                    &attr_str,
                    &use_str,
                    span,
                    shape,
                    allow_extend,
                )
            }
            _ => Ok(use_str),
        }
    }

    // FIXME: Use correct span?
    // The given span is essentially incorrect, since we are reconstructing
    // use-statements. This should not be a problem, though, since we have
    // already tried to extract comment and observed that there are no comment
    // around the given use item, and the span will not be used afterward.
    fn from_path(path: Vec<UseSegment>, span: Span) -> UseTree {
        UseTree {
            path,
            span,
            list_item: None,
            visibility: None,
            attrs: None,
        }
    }

    pub(crate) fn from_ast_with_normalization(
        context: &RewriteContext<'_>,
        item: &ast::Item,
    ) -> Option<UseTree> {
        match item.kind {
            ast::ItemKind::Use(ref use_tree) => Some(
                UseTree::from_ast(
                    context,
                    use_tree,
                    None,
                    Some(item.vis.clone()),
                    Some(item.span.lo()),
                    if item.attrs.is_empty() {
                        None
                    } else {
                        Some(item.attrs.clone())
                    },
                )
                .normalize(),
            ),
            _ => None,
        }
    }

    fn from_ast(
        context: &RewriteContext<'_>,
        a: &ast::UseTree,
        list_item: Option<ListItem>,
        visibility: Option<ast::Visibility>,
        opt_lo: Option<BytePos>,
        attrs: Option<ast::AttrVec>,
    ) -> UseTree {
        let span = if let Some(lo) = opt_lo {
            mk_sp(lo, a.span.hi())
        } else {
            a.span
        };
        let mut result = UseTree {
            path: vec![],
            span,
            list_item,
            visibility,
            attrs,
        };

        let leading_modsep =
            context.config.edition() >= Edition::Edition2018 && a.prefix.is_global();

        let mut modsep = leading_modsep;

        for p in &a.prefix.segments {
            if let Some(use_segment) = UseSegment::from_path_segment(context, p, modsep) {
                result.path.push(use_segment);
                modsep = false;
            }
        }

        let style_edition = context.config.style_edition();

        match a.kind {
            UseTreeKind::Glob => {
                // in case of a global path and the glob starts at the root, e.g., "::*"
                if a.prefix.segments.len() == 1 && leading_modsep {
                    let kind = UseSegmentKind::Ident("".to_owned(), None);
                    result.path.push(UseSegment {
                        kind,
                        style_edition,
                    });
                }
                result.path.push(UseSegment {
                    kind: UseSegmentKind::Glob,
                    style_edition,
                });
            }
            UseTreeKind::Nested {
                items: ref list, ..
            } => {
                // Extract comments between nested use items.
                // This needs to be done before sorting use items.
                let items = itemize_list(
                    context.snippet_provider,
                    list.iter().map(|(tree, _)| tree),
                    "}",
                    ",",
                    |tree| tree.span.lo(),
                    |tree| tree.span.hi(),
                    |_| Ok("".to_owned()), // We only need comments for now.
                    context.snippet_provider.span_after(a.span, "{"),
                    a.span.hi(),
                    false,
                );

                // in case of a global path and the nested list starts at the root,
                // e.g., "::{foo, bar}"
                if a.prefix.segments.len() == 1 && leading_modsep {
                    let kind = UseSegmentKind::Ident("".to_owned(), None);
                    result.path.push(UseSegment {
                        kind,
                        style_edition,
                    });
                }
                let kind = UseSegmentKind::List(
                    list.iter()
                        .zip(items)
                        .map(|(t, list_item)| {
                            Self::from_ast(context, &t.0, Some(list_item), None, None, None)
                        })
                        .collect(),
                );
                result.path.push(UseSegment {
                    kind,
                    style_edition,
                });
            }
            UseTreeKind::Simple(ref rename) => {
                // If the path has leading double colons and is composed of only 2 segments, then we
                // bypass the call to path_to_imported_ident which would get only the ident and
                // lose the path root, e.g., `that` in `::that`.
                // The span of `a.prefix` contains the leading colons.
                let name = if a.prefix.segments.len() == 2 && leading_modsep {
                    context.snippet(a.prefix.span).to_owned()
                } else {
                    rewrite_ident(context, path_to_imported_ident(&a.prefix)).to_owned()
                };
                let alias = rename.and_then(|ident| {
                    if ident.name == sym::underscore_imports {
                        // for impl-only-use
                        Some("_".to_owned())
                    } else if ident == path_to_imported_ident(&a.prefix) {
                        None
                    } else {
                        Some(rewrite_ident(context, ident).to_owned())
                    }
                });
                let kind = match name.as_ref() {
                    "self" => UseSegmentKind::Slf(alias),
                    "super" => UseSegmentKind::Super(alias),
                    "crate" => UseSegmentKind::Crate(alias),
                    _ => UseSegmentKind::Ident(name, alias),
                };

                let segment = UseSegment {
                    kind,
                    style_edition,
                };

                // `name` is already in result.
                result.path.pop();
                result.path.push(segment);
            }
        }
        result
    }

    // Do the adjustments that rustfmt does elsewhere to use paths.
    pub(crate) fn normalize(mut self) -> UseTree {
        let mut last = self.path.pop().expect("Empty use tree?");
        // Hack around borrow checker.
        let mut normalize_sole_list = false;
        let mut aliased_self = false;

        // Remove foo::{} or self without attributes.
        match last.kind {
            _ if self.attrs.is_some() => (),
            UseSegmentKind::List(ref list) if list.is_empty() => {
                self.path = vec![];
                return self;
            }
            UseSegmentKind::Slf(None) if self.path.is_empty() && self.visibility.is_some() => {
                self.path = vec![];
                return self;
            }
            _ => (),
        }

        // Normalise foo::self -> foo.
        if let UseSegmentKind::Slf(None) = last.kind {
            if !self.path.is_empty() {
                return self;
            }
        }

        // Normalise foo::self as bar -> foo as bar.
        if let UseSegmentKind::Slf(_) = last.kind {
            if let Some(UseSegment {
                kind: UseSegmentKind::Ident(_, None),
                ..
            }) = self.path.last()
            {
                aliased_self = true;
            }
        }

        let mut done = false;
        if aliased_self {
            match self.path.last_mut() {
                Some(UseSegment {
                    kind: UseSegmentKind::Ident(_, ref mut old_rename),
                    ..
                }) => {
                    assert!(old_rename.is_none());
                    if let UseSegmentKind::Slf(Some(rename)) = last.clone().kind {
                        *old_rename = Some(rename);
                        done = true;
                    }
                }
                _ => unreachable!(),
            }
        }

        if done {
            return self;
        }

        // Normalise foo::{bar} -> foo::bar
        if let UseSegmentKind::List(ref list) = last.kind {
            if list.len() == 1 && list[0].to_string() != "self" && !list[0].has_comment() {
                normalize_sole_list = true;
            }
        }

        if normalize_sole_list {
            match last.kind {
                UseSegmentKind::List(list) => {
                    for seg in &list[0].path {
                        self.path.push(seg.clone());
                    }
                    return self.normalize();
                }
                _ => unreachable!(),
            }
        }

        // Recursively normalize elements of a list use (including sorting the list).
        if let UseSegmentKind::List(list) = last.kind {
            let mut list = list.into_iter().map(UseTree::normalize).collect::<Vec<_>>();
            list.sort();
            last = UseSegment {
                kind: UseSegmentKind::List(list),
                style_edition: last.style_edition,
            };
        }

        self.path.push(last);
        self
    }

    fn has_comment(&self) -> bool {
        self.list_item.as_ref().map_or(false, ListItem::has_comment)
    }

    fn contains_comment(&self) -> bool {
        self.has_comment() || self.path.iter().any(|path| path.contains_comment())
    }

    fn same_visibility(&self, other: &UseTree) -> bool {
        match (&self.visibility, &other.visibility) {
            (
                Some(ast::Visibility {
                    kind: ast::VisibilityKind::Inherited,
                    ..
                }),
                None,
            )
            | (
                None,
                Some(ast::Visibility {
                    kind: ast::VisibilityKind::Inherited,
                    ..
                }),
            )
            | (None, None) => true,
            (Some(ref a), Some(ref b)) => is_same_visibility(a, b),
            _ => false,
        }
    }

    fn share_prefix(&self, other: &UseTree, shared_prefix: SharedPrefix) -> bool {
        if self.path.is_empty()
            || other.path.is_empty()
            || self.attrs.is_some()
            || self.contains_comment()
            || !self.same_visibility(other)
        {
            false
        } else {
            match shared_prefix {
                SharedPrefix::Crate => self.path[0] == other.path[0],
                SharedPrefix::Module => {
                    self.path[..self.path.len() - 1] == other.path[..other.path.len() - 1]
                }
                SharedPrefix::One => true,
            }
        }
    }

    fn flatten(self, import_granularity: ImportGranularity) -> Vec<UseTree> {
        if self.path.is_empty() || self.contains_comment() {
            return vec![self];
        }
        match &self.path.clone().last().unwrap().kind {
            UseSegmentKind::List(list) => {
                if list.len() == 1 && list[0].path.len() == 1 {
                    if let UseSegmentKind::Slf(..) = list[0].path[0].kind {
                        return vec![self];
                    };
                }
                let prefix = &self.path[..self.path.len() - 1];
                let mut result = vec![];
                for nested_use_tree in list {
                    for flattened in &mut nested_use_tree.clone().flatten(import_granularity) {
                        let mut new_path = prefix.to_vec();
                        new_path.append(&mut flattened.path);
                        result.push(UseTree {
                            path: new_path,
                            span: self.span,
                            list_item: None,
                            visibility: self.visibility.clone(),
                            // only retain attributes for `ImportGranularity::Item`
                            attrs: match import_granularity {
                                ImportGranularity::Item => self.attrs.clone(),
                                _ => None,
                            },
                        });
                    }
                }

                result
            }
            _ => vec![self],
        }
    }

    fn merge(&mut self, other: &UseTree, merge_by: SharedPrefix) {
        let mut prefix = 0;
        for (a, b) in self.path.iter().zip(other.path.iter()) {
            // only discard the alias at the root of the tree
            if (prefix == 0 && a.equal_except_alias(b)) || a == b {
                prefix += 1;
            } else {
                break;
            }
        }
        if let Some(new_path) = merge_rest(&self.path, &other.path, prefix, merge_by) {
            self.path = new_path;
            self.span = self.span.to(other.span);
        }
    }

    /// If this tree ends in `::self`, rewrite it to `::{self}`.
    fn nest_trailing_self(mut self) -> UseTree {
        if let Some(UseSegment {
            kind: UseSegmentKind::Slf(..),
            ..
        }) = self.path.last()
        {
            let self_segment = self.path.pop().unwrap();
            let style_edition = self_segment.style_edition;
            let kind = UseSegmentKind::List(vec![UseTree::from_path(vec![self_segment], DUMMY_SP)]);
            self.path.push(UseSegment {
                kind,
                style_edition,
            });
        }
        self
    }
}

fn merge_rest(
    a: &[UseSegment],
    b: &[UseSegment],
    mut len: usize,
    merge_by: SharedPrefix,
) -> Option<Vec<UseSegment>> {
    if a.len() == len && b.len() == len {
        return None;
    }
    if a.len() != len && b.len() != len {
        let style_edition = a[len].style_edition;
        if let UseSegmentKind::List(ref list) = a[len].kind {
            let mut list = list.clone();
            merge_use_trees_inner(
                &mut list,
                UseTree::from_path(b[len..].to_vec(), DUMMY_SP),
                merge_by,
            );
            let mut new_path = b[..len].to_vec();
            let kind = UseSegmentKind::List(list);
            new_path.push(UseSegment {
                kind,
                style_edition,
            });
            return Some(new_path);
        }
    } else if len == 1 {
        let (common, rest) = if a.len() == len {
            (&a[0], &b[1..])
        } else {
            (&b[0], &a[1..])
        };
        let kind = UseSegmentKind::Slf(common.get_alias().map(ToString::to_string));
        let style_edition = a[0].style_edition;
        let mut list = vec![UseTree::from_path(
            vec![UseSegment {
                kind,
                style_edition,
            }],
            DUMMY_SP,
        )];
        match rest {
            [
                UseSegment {
                    kind: UseSegmentKind::List(rest_list),
                    ..
                },
            ] => list.extend(rest_list.clone()),
            _ => list.push(UseTree::from_path(rest.to_vec(), DUMMY_SP)),
        }
        return Some(vec![
            b[0].clone(),
            UseSegment {
                kind: UseSegmentKind::List(list),
                style_edition,
            },
        ]);
    } else {
        len -= 1;
    }
    let mut list = vec![
        UseTree::from_path(a[len..].to_vec(), DUMMY_SP),
        UseTree::from_path(b[len..].to_vec(), DUMMY_SP),
    ];
    list.sort();
    let mut new_path = b[..len].to_vec();
    let kind = UseSegmentKind::List(list);
    let style_edition = a[0].style_edition;
    new_path.push(UseSegment {
        kind,
        style_edition,
    });
    Some(new_path)
}

fn merge_use_trees_inner(trees: &mut Vec<UseTree>, use_tree: UseTree, merge_by: SharedPrefix) {
    struct SimilarTree<'a> {
        similarity: usize,
        path_len: usize,
        tree: &'a mut UseTree,
    }

    let similar_trees = trees.iter_mut().filter_map(|tree| {
        if tree.share_prefix(&use_tree, merge_by) {
            // In the case of `SharedPrefix::One`, `similarity` is used for deciding with which
            // tree `use_tree` should be merge.
            // In other cases `similarity` won't be used, so set it to `0` as a dummy value.
            let similarity = if merge_by == SharedPrefix::One {
                tree.path
                    .iter()
                    .zip(&use_tree.path)
                    .take_while(|(a, b)| a.equal_except_alias(b))
                    .count()
            } else {
                0
            };

            let path_len = tree.path.len();
            Some(SimilarTree {
                similarity,
                tree,
                path_len,
            })
        } else {
            None
        }
    });

    if use_tree.path.len() == 1 && merge_by == SharedPrefix::Crate {
        if let Some(tree) = similar_trees.min_by_key(|tree| tree.path_len) {
            if tree.path_len == 1 {
                return;
            }
        }
    } else if merge_by == SharedPrefix::One {
        if let Some(sim_tree) = similar_trees.max_by_key(|tree| tree.similarity) {
            if sim_tree.similarity > 0 {
                sim_tree.tree.merge(&use_tree, merge_by);
                return;
            }
        }
    } else if let Some(sim_tree) = similar_trees.max_by_key(|tree| tree.path_len) {
        if sim_tree.path_len > 1 {
            sim_tree.tree.merge(&use_tree, merge_by);
            return;
        }
    }
    trees.push(use_tree);
    trees.sort();
}

impl Hash for UseTree {
    fn hash<H: Hasher>(&self, state: &mut H) {
        self.path.hash(state);
    }
}

impl PartialOrd for UseSegment {
    fn partial_cmp(&self, other: &UseSegment) -> Option<Ordering> {
        Some(self.cmp(other))
    }
}
impl PartialOrd for UseTree {
    fn partial_cmp(&self, other: &UseTree) -> Option<Ordering> {
        Some(self.cmp(other))
    }
}
impl Ord for UseSegment {
    fn cmp(&self, other: &UseSegment) -> Ordering {
        use self::UseSegmentKind::*;

        fn is_upper_snake_case(s: &str) -> bool {
            s.chars()
                .all(|c| c.is_uppercase() || c == '_' || c.is_numeric())
        }

        match (&self.kind, &other.kind) {
            (Slf(ref a), Slf(ref b))
            | (Super(ref a), Super(ref b))
            | (Crate(ref a), Crate(ref b)) => match (a, b) {
                (Some(sa), Some(sb)) => {
                    if self.style_edition >= StyleEdition::Edition2024 {
                        version_sort(sa.trim_start_matches("r#"), sb.trim_start_matches("r#"))
                    } else {
                        a.cmp(b)
                    }
                }
                (_, _) => a.cmp(b),
            },
            (Glob, Glob) => Ordering::Equal,
            (Ident(ref pia, ref aa), Ident(ref pib, ref ab)) => {
                let (ia, ib) = if self.style_edition >= StyleEdition::Edition2024 {
                    (pia.trim_start_matches("r#"), pib.trim_start_matches("r#"))
                } else {
                    (pia.as_str(), pib.as_str())
                };

                let ident_ord = if self.style_edition >= StyleEdition::Edition2024 {
                    version_sort(ia, ib)
                } else {
                    // snake_case < CamelCase < UPPER_SNAKE_CASE
<<<<<<< HEAD
                    if ia.starts_with(char::is_uppercase) && ib.starts_with(char::is_lowercase) {
                        return Ordering::Greater;
                    }
                    if ia.starts_with(char::is_lowercase) && ib.starts_with(char::is_uppercase) {
=======
                    if ia.starts_with(char::is_uppercase) && !ib.starts_with(char::is_uppercase) {
                        return Ordering::Greater;
                    }
                    if !ia.starts_with(char::is_uppercase) && ib.starts_with(char::is_uppercase) {
>>>>>>> 9f8fcc2f
                        return Ordering::Less;
                    }
                    if is_upper_snake_case(ia) && !is_upper_snake_case(ib) {
                        return Ordering::Greater;
                    }
                    if !is_upper_snake_case(ia) && is_upper_snake_case(ib) {
                        return Ordering::Less;
                    }
                    ia.cmp(ib)
                };

                if ident_ord != Ordering::Equal {
                    return ident_ord;
                }
                match (aa, ab) {
                    (None, Some(_)) => Ordering::Less,
                    (Some(_), None) => Ordering::Greater,
                    (Some(aas), Some(abs)) => {
                        if self.style_edition >= StyleEdition::Edition2024 {
                            version_sort(aas.trim_start_matches("r#"), abs.trim_start_matches("r#"))
                        } else {
                            aas.cmp(abs)
                        }
                    }
                    (None, None) => Ordering::Equal,
                }
            }
            (List(ref a), List(ref b)) => {
                for (a, b) in a.iter().zip(b.iter()) {
                    let ord = a.cmp(b);
                    if ord != Ordering::Equal {
                        return ord;
                    }
                }

                a.len().cmp(&b.len())
            }
            (Slf(_), _) => Ordering::Less,
            (_, Slf(_)) => Ordering::Greater,
            (Super(_), _) => Ordering::Less,
            (_, Super(_)) => Ordering::Greater,
            (Crate(_), _) => Ordering::Less,
            (_, Crate(_)) => Ordering::Greater,
            (Ident(..), _) => Ordering::Less,
            (_, Ident(..)) => Ordering::Greater,
            (Glob, _) => Ordering::Less,
            (_, Glob) => Ordering::Greater,
        }
    }
}
impl Ord for UseTree {
    fn cmp(&self, other: &UseTree) -> Ordering {
        for (a, b) in self.path.iter().zip(other.path.iter()) {
            let ord = a.cmp(b);
            // The comparison without aliases is a hack to avoid situations like
            // comparing `a::b` to `a as c` - where the latter should be ordered
            // first since it is shorter.
            if ord != Ordering::Equal && a.remove_alias().cmp(&b.remove_alias()) != Ordering::Equal
            {
                return ord;
            }
        }

        self.path.len().cmp(&other.path.len())
    }
}

fn rewrite_nested_use_tree(
    context: &RewriteContext<'_>,
    use_tree_list: &[UseTree],
    shape: Shape,
) -> RewriteResult {
    let mut list_items = Vec::with_capacity(use_tree_list.len());
    let nested_shape = match context.config.imports_indent() {
        IndentStyle::Block => shape
            .block_indent(context.config.tab_spaces())
            .with_max_width(context.config)
<<<<<<< HEAD
            .sub_width(1)
=======
            .sub_width_opt(1)
>>>>>>> 9f8fcc2f
            .unknown_error()?,
        IndentStyle::Visual => shape.visual_indent(0),
    };
    for use_tree in use_tree_list {
        if let Some(mut list_item) = use_tree.list_item.clone() {
            list_item.item = use_tree.rewrite_result(context, nested_shape);
            list_items.push(list_item);
        } else {
            list_items.push(ListItem::from_str(
                use_tree.rewrite_result(context, nested_shape)?,
            ));
        }
    }
    let has_nested_list = use_tree_list.iter().any(|use_segment| {
        use_segment.path.last().map_or(false, |last_segment| {
            matches!(last_segment.kind, UseSegmentKind::List(..))
        })
    });

    let remaining_width = if has_nested_list {
        0
    } else {
        shape.width.saturating_sub(2)
    };

    let tactic = definitive_tactic(
        &list_items,
        context.config.imports_layout(),
        Separator::Comma,
        remaining_width,
    );

    let ends_with_newline = context.config.imports_indent() == IndentStyle::Block
        && tactic != DefinitiveListTactic::Horizontal;
    let trailing_separator = if ends_with_newline {
        context.config.trailing_comma()
    } else {
        SeparatorTactic::Never
    };
    let fmt = ListFormatting::new(nested_shape, context.config)
        .tactic(tactic)
        .trailing_separator(trailing_separator)
        .ends_with_newline(ends_with_newline)
        .preserve_newline(true)
        .nested(has_nested_list);

    let list_str = write_list(&list_items, &fmt)?;

    let result = if (list_str.contains('\n')
        || list_str.len() > remaining_width
        || tactic == DefinitiveListTactic::Vertical)
        && context.config.imports_indent() == IndentStyle::Block
    {
        format!(
            "{{\n{}{}\n{}}}",
            nested_shape.indent.to_string(context.config),
            list_str,
            shape.indent.to_string(context.config)
        )
    } else {
        format!("{{{list_str}}}")
    };

    Ok(result)
}

impl Rewrite for UseSegment {
    fn rewrite(&self, context: &RewriteContext<'_>, shape: Shape) -> Option<String> {
        self.rewrite_result(context, shape).ok()
    }

    fn rewrite_result(&self, context: &RewriteContext<'_>, shape: Shape) -> RewriteResult {
        Ok(match self.kind {
            UseSegmentKind::Ident(ref ident, Some(ref rename)) => {
                format!("{ident} as {rename}")
            }
            UseSegmentKind::Ident(ref ident, None) => ident.clone(),
            UseSegmentKind::Slf(Some(ref rename)) => format!("self as {rename}"),
            UseSegmentKind::Slf(None) => "self".to_owned(),
            UseSegmentKind::Super(Some(ref rename)) => format!("super as {rename}"),
            UseSegmentKind::Super(None) => "super".to_owned(),
            UseSegmentKind::Crate(Some(ref rename)) => format!("crate as {rename}"),
            UseSegmentKind::Crate(None) => "crate".to_owned(),
            UseSegmentKind::Glob => "*".to_owned(),
            UseSegmentKind::List(ref use_tree_list) => {
                rewrite_nested_use_tree(
                    context,
                    use_tree_list,
                    // 1 = "{" and "}"
                    shape
<<<<<<< HEAD
                        .offset_left(1)
                        .and_then(|s| s.sub_width(1))
=======
                        .offset_left_opt(1)
                        .and_then(|s| s.sub_width_opt(1))
>>>>>>> 9f8fcc2f
                        .unknown_error()?,
                )?
            }
        })
    }
}

impl Rewrite for UseTree {
    fn rewrite(&self, context: &RewriteContext<'_>, shape: Shape) -> Option<String> {
        self.rewrite_result(context, shape).ok()
    }

    // This does NOT format attributes and visibility or add a trailing `;`.
    fn rewrite_result(&self, context: &RewriteContext<'_>, mut shape: Shape) -> RewriteResult {
        let mut result = String::with_capacity(256);
        let mut iter = self.path.iter().peekable();
        while let Some(segment) = iter.next() {
            let segment_str = segment.rewrite_result(context, shape)?;
            result.push_str(&segment_str);
            if iter.peek().is_some() {
                result.push_str("::");
                // 2 = "::"
<<<<<<< HEAD
                shape = shape
                    .offset_left(2 + segment_str.len())
                    .max_width_error(shape.width, self.span())?;
=======
                shape = shape.offset_left(2 + segment_str.len(), self.span())?;
>>>>>>> 9f8fcc2f
            }
        }
        Ok(result)
    }
}

#[derive(Copy, Clone, Debug, PartialEq, Eq)]
enum SharedPrefix {
    Crate,
    Module,
    One,
}

#[cfg(test)]
mod test {
    use super::*;

    // Parse the path part of an import. This parser is not robust and is only
    // suitable for use in a test harness.
    fn parse_use_tree(s: &str) -> UseTree {
        use std::iter::Peekable;
        use std::mem::swap;
        use std::str::Chars;

        struct Parser<'a> {
            input: Peekable<Chars<'a>>,
            style_edition: StyleEdition,
        }

        impl<'a> Parser<'a> {
            fn bump(&mut self) {
                self.input.next().unwrap();
            }

            fn eat(&mut self, c: char) {
                assert_eq!(self.input.next().unwrap(), c);
            }

            fn push_segment(
                &self,
                result: &mut Vec<UseSegment>,
                buf: &mut String,
                alias_buf: &mut Option<String>,
            ) {
                let style_edition = self.style_edition;
                if !buf.is_empty() {
                    let mut alias = None;
                    swap(alias_buf, &mut alias);

                    match buf.as_ref() {
                        "self" => {
                            let kind = UseSegmentKind::Slf(alias);
                            result.push(UseSegment {
                                kind,
                                style_edition,
                            });
                            *buf = String::new();
                            *alias_buf = None;
                        }
                        "super" => {
                            let kind = UseSegmentKind::Super(alias);
                            result.push(UseSegment {
                                kind,
                                style_edition,
                            });
                            *buf = String::new();
                            *alias_buf = None;
                        }
                        "crate" => {
                            let kind = UseSegmentKind::Crate(alias);
                            result.push(UseSegment {
                                kind,
                                style_edition,
                            });
                            *buf = String::new();
                            *alias_buf = None;
                        }
                        _ => {
                            let mut name = String::new();
                            swap(buf, &mut name);
                            let kind = UseSegmentKind::Ident(name, alias);
                            result.push(UseSegment {
                                kind,
                                style_edition,
                            });
                        }
                    }
                }
            }

            fn parse_in_list(&mut self) -> UseTree {
                let mut result = vec![];
                let mut buf = String::new();
                let mut alias_buf = None;
                while let Some(&c) = self.input.peek() {
                    match c {
                        '{' => {
                            assert!(buf.is_empty());
                            self.bump();
                            let kind = UseSegmentKind::List(self.parse_list());
                            result.push(UseSegment {
                                kind,
                                style_edition: self.style_edition,
                            });
                            self.eat('}');
                        }
                        '*' => {
                            assert!(buf.is_empty());
                            self.bump();
                            let kind = UseSegmentKind::Glob;
                            result.push(UseSegment {
                                kind,
                                style_edition: self.style_edition,
                            });
                        }
                        ':' => {
                            self.bump();
                            self.eat(':');
                            self.push_segment(&mut result, &mut buf, &mut alias_buf);
                        }
                        '}' | ',' => {
                            self.push_segment(&mut result, &mut buf, &mut alias_buf);
                            return UseTree {
                                path: result,
                                span: DUMMY_SP,
                                list_item: None,
                                visibility: None,
                                attrs: None,
                            };
                        }
                        ' ' => {
                            self.bump();
                            self.eat('a');
                            self.eat('s');
                            self.eat(' ');
                            alias_buf = Some(String::new());
                        }
                        c => {
                            self.bump();
                            if let Some(ref mut buf) = alias_buf {
                                buf.push(c);
                            } else {
                                buf.push(c);
                            }
                        }
                    }
                }
                self.push_segment(&mut result, &mut buf, &mut alias_buf);
                UseTree {
                    path: result,
                    span: DUMMY_SP,
                    list_item: None,
                    visibility: None,
                    attrs: None,
                }
            }

            fn parse_list(&mut self) -> Vec<UseTree> {
                let mut result = vec![];
                loop {
                    match self.input.peek().unwrap() {
                        ',' | ' ' => self.bump(),
                        '}' => {
                            return result;
                        }
                        _ => result.push(self.parse_in_list()),
                    }
                }
            }
        }

        let mut parser = Parser {
            input: s.chars().peekable(),
            style_edition: StyleEdition::Edition2015,
        };
        parser.parse_in_list()
    }

    macro_rules! parse_use_trees {
        ($($s:expr),* $(,)*) => {
            vec![
                $(parse_use_tree($s),)*
            ]
        }
    }

    macro_rules! test_merge {
        ($by:ident, [$($input:expr),* $(,)*], [$($output:expr),* $(,)*]) => {
            assert_eq!(
                normalize_use_trees_with_granularity(
                    parse_use_trees!($($input,)*),
                    ImportGranularity::$by,
                ),
                parse_use_trees!($($output,)*),
            );
        }
    }

    #[test]
    fn test_use_tree_merge_crate() {
        test_merge!(
            Crate,
            ["a::b::{c, d}", "a::b::{e, f}"],
            ["a::b::{c, d, e, f}"]
        );
        test_merge!(Crate, ["a::b::c", "a::b"], ["a::{b, b::c}"]);
        test_merge!(Crate, ["a::b", "a::b"], ["a::b"]);
        test_merge!(Crate, ["a", "a::b", "a::b::c"], ["a::{self, b, b::c}"]);
        test_merge!(
            Crate,
            ["a", "a::b", "a::b::c", "a::b::c::d"],
            ["a::{self, b, b::{c, c::d}}"]
        );
        test_merge!(
            Crate,
            ["a", "a::b", "a::b::c", "a::b"],
            ["a::{self, b, b::c}"]
        );
        test_merge!(
            Crate,
            ["a::{b::{self, c}, d::e}", "a::d::f"],
            ["a::{b::{self, c}, d::{e, f}}"]
        );
        test_merge!(
            Crate,
            ["a::d::f", "a::{b::{self, c}, d::e}"],
            ["a::{b::{self, c}, d::{e, f}}"]
        );
        test_merge!(
            Crate,
            ["a::{c, d, b}", "a::{d, e, b, a, f}", "a::{f, g, c}"],
            ["a::{a, b, c, d, e, f, g}"]
        );
        test_merge!(
            Crate,
            ["a::{self}", "b::{self as foo}"],
            ["a::{self}", "b::{self as foo}"]
        );
    }

    #[test]
    fn test_use_tree_merge_module() {
        test_merge!(
            Module,
            ["foo::b", "foo::{a, c, d::e}"],
            ["foo::{a, b, c}", "foo::d::e"]
        );

        test_merge!(
            Module,
            ["foo::{a::b, a::c, d::e, d::f}"],
            ["foo::a::{b, c}", "foo::d::{e, f}"]
        );
    }

    #[test]
    fn test_use_tree_merge_one() {
        test_merge!(One, ["a", "b"], ["{a, b}"]);

        test_merge!(One, ["a::{aa, ab}", "b", "a"], ["{a::{self, aa, ab}, b}"]);

        test_merge!(One, ["a as x", "b as y"], ["{a as x, b as y}"]);

        test_merge!(
            One,
            ["a::{aa as xa, ab}", "b", "a"],
            ["{a::{self, aa as xa, ab}, b}"]
        );

        test_merge!(
            One,
            ["a", "a::{aa, ab::{aba, abb}}"],
            ["a::{self, aa, ab::{aba, abb}}"]
        );

        test_merge!(One, ["a", "b::{ba, *}"], ["{a, b::{ba, *}}"]);

        test_merge!(One, ["a", "b", "a::aa"], ["{a::{self, aa}, b}"]);

        test_merge!(
            One,
            ["a::aa::aaa", "a::ac::aca", "a::aa::*"],
            ["a::{aa::{aaa, *}, ac::aca}"]
        );

        test_merge!(
            One,
            ["a", "b::{ba, bb}", "a::{aa::*, ab::aba}"],
            ["{a::{self, aa::*, ab::aba}, b::{ba, bb}}"]
        );

        test_merge!(
            One,
            ["b", "a::ac::{aca, acb}", "a::{aa::*, ab}"],
            ["{a::{aa::*, ab, ac::{aca, acb}}, b}"]
        );
    }

    #[test]
    fn test_flatten_use_trees() {
        assert_eq!(
            flatten_use_trees(
                parse_use_trees!["foo::{a::{b, c}, d::e}"],
                ImportGranularity::Item
            ),
            parse_use_trees!["foo::a::b", "foo::a::c", "foo::d::e"]
        );

        assert_eq!(
            flatten_use_trees(
                parse_use_trees!["foo::{self, a, b::{c, d}, e::*}"],
                ImportGranularity::Item
            ),
            parse_use_trees![
                "foo::{self}",
                "foo::a",
                "foo::b::c",
                "foo::b::d",
                "foo::e::*"
            ]
        );
    }

    #[test]
    fn test_use_tree_flatten() {
        assert_eq!(
            parse_use_tree("a::b::{c, d, e, f}").flatten(ImportGranularity::Item),
            parse_use_trees!("a::b::c", "a::b::d", "a::b::e", "a::b::f",)
        );

        assert_eq!(
            parse_use_tree("a::b::{c::{d, e, f}, g, h::{i, j, k}}")
                .flatten(ImportGranularity::Item),
            parse_use_trees![
                "a::b::c::d",
                "a::b::c::e",
                "a::b::c::f",
                "a::b::g",
                "a::b::h::i",
                "a::b::h::j",
                "a::b::h::k",
            ]
        );
    }

    #[test]
    fn test_use_tree_normalize() {
        assert_eq!(parse_use_tree("a::self").normalize(), parse_use_tree("a"));
        assert_eq!(
            parse_use_tree("a::self as foo").normalize(),
            parse_use_tree("a as foo")
        );
        assert_eq!(
            parse_use_tree("a::{self}").normalize(),
            parse_use_tree("a::{self}")
        );
        assert_eq!(parse_use_tree("a::{b}").normalize(), parse_use_tree("a::b"));
        assert_eq!(
            parse_use_tree("a::{b, c::self}").normalize(),
            parse_use_tree("a::{b, c}")
        );
        assert_eq!(
            parse_use_tree("a::{b as bar, c::self}").normalize(),
            parse_use_tree("a::{b as bar, c}")
        );
    }

    #[test]
    fn test_use_tree_ord() {
        assert!(parse_use_tree("a").normalize() < parse_use_tree("aa").normalize());
        assert!(parse_use_tree("a").normalize() < parse_use_tree("a::a").normalize());
        assert!(parse_use_tree("a").normalize() < parse_use_tree("*").normalize());
        assert!(parse_use_tree("a").normalize() < parse_use_tree("{a, b}").normalize());
        assert!(parse_use_tree("*").normalize() < parse_use_tree("{a, b}").normalize());

        assert!(
            parse_use_tree("aaaaaaaaaaaaaaa::{bb, cc, dddddddd}").normalize()
                < parse_use_tree("aaaaaaaaaaaaaaa::{bb, cc, ddddddddd}").normalize()
        );
        assert!(
            parse_use_tree("serde::de::{Deserialize}").normalize()
                < parse_use_tree("serde_json").normalize()
        );
        assert!(parse_use_tree("a::b::c").normalize() < parse_use_tree("a::b::*").normalize());
        assert!(
            parse_use_tree("foo::{Bar, Baz}").normalize()
                < parse_use_tree("{Bar, Baz}").normalize()
        );

        assert!(
            parse_use_tree("foo::{qux as bar}").normalize()
                < parse_use_tree("foo::{self as bar}").normalize()
        );
        assert!(
            parse_use_tree("foo::{qux as bar}").normalize()
                < parse_use_tree("foo::{baz, qux as bar}").normalize()
        );
        assert!(
            parse_use_tree("foo::{self as bar, baz}").normalize()
                < parse_use_tree("foo::{baz, qux as bar}").normalize()
        );

        assert!(parse_use_tree("foo").normalize() < parse_use_tree("Foo").normalize());
        assert!(parse_use_tree("foo").normalize() < parse_use_tree("foo::Bar").normalize());

        assert!(
            parse_use_tree("std::cmp::{d, c, b, a}").normalize()
                < parse_use_tree("std::cmp::{b, e, g, f}").normalize()
        );
    }

    #[test]
    fn test_use_tree_nest_trailing_self() {
        assert_eq!(
            parse_use_tree("a::b::self").nest_trailing_self(),
            parse_use_tree("a::b::{self}")
        );
        assert_eq!(
            parse_use_tree("a::b::c").nest_trailing_self(),
            parse_use_tree("a::b::c")
        );
        assert_eq!(
            parse_use_tree("a::b::{c, d}").nest_trailing_self(),
            parse_use_tree("a::b::{c, d}")
        );
        assert_eq!(
            parse_use_tree("a::b::{self, c}").nest_trailing_self(),
            parse_use_tree("a::b::{self, c}")
        );
    }
}<|MERGE_RESOLUTION|>--- conflicted
+++ resolved
@@ -338,16 +338,7 @@
             crate::utils::format_visibility(context, vis)
         });
         let use_str = self
-<<<<<<< HEAD
-            .rewrite_result(
-                context,
-                shape
-                    .offset_left(vis.len())
-                    .max_width_error(shape.width, self.span())?,
-            )
-=======
             .rewrite_result(context, shape.offset_left(vis.len(), self.span())?)
->>>>>>> 9f8fcc2f
             .map(|s| {
                 if s.is_empty() {
                     s
@@ -947,17 +938,10 @@
                     version_sort(ia, ib)
                 } else {
                     // snake_case < CamelCase < UPPER_SNAKE_CASE
-<<<<<<< HEAD
-                    if ia.starts_with(char::is_uppercase) && ib.starts_with(char::is_lowercase) {
-                        return Ordering::Greater;
-                    }
-                    if ia.starts_with(char::is_lowercase) && ib.starts_with(char::is_uppercase) {
-=======
                     if ia.starts_with(char::is_uppercase) && !ib.starts_with(char::is_uppercase) {
                         return Ordering::Greater;
                     }
                     if !ia.starts_with(char::is_uppercase) && ib.starts_with(char::is_uppercase) {
->>>>>>> 9f8fcc2f
                         return Ordering::Less;
                     }
                     if is_upper_snake_case(ia) && !is_upper_snake_case(ib) {
@@ -1035,11 +1019,7 @@
         IndentStyle::Block => shape
             .block_indent(context.config.tab_spaces())
             .with_max_width(context.config)
-<<<<<<< HEAD
-            .sub_width(1)
-=======
             .sub_width_opt(1)
->>>>>>> 9f8fcc2f
             .unknown_error()?,
         IndentStyle::Visual => shape.visual_indent(0),
     };
@@ -1130,13 +1110,8 @@
                     use_tree_list,
                     // 1 = "{" and "}"
                     shape
-<<<<<<< HEAD
-                        .offset_left(1)
-                        .and_then(|s| s.sub_width(1))
-=======
                         .offset_left_opt(1)
                         .and_then(|s| s.sub_width_opt(1))
->>>>>>> 9f8fcc2f
                         .unknown_error()?,
                 )?
             }
@@ -1159,13 +1134,7 @@
             if iter.peek().is_some() {
                 result.push_str("::");
                 // 2 = "::"
-<<<<<<< HEAD
-                shape = shape
-                    .offset_left(2 + segment_str.len())
-                    .max_width_error(shape.width, self.span())?;
-=======
                 shape = shape.offset_left(2 + segment_str.len(), self.span())?;
->>>>>>> 9f8fcc2f
             }
         }
         Ok(result)
