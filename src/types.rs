--- conflicted
+++ resolved
@@ -67,11 +67,7 @@
             }
 
             // 3 = ">::".len()
-<<<<<<< HEAD
-            let shape = shape.sub_width(3).max_width_error(shape.width, path.span)?;
-=======
             let shape = shape.sub_width(3, path.span)?;
->>>>>>> 9f8fcc2f
 
             result = rewrite_path_segments(
                 PathContext::Type,
@@ -126,13 +122,7 @@
         }
 
         let extra_offset = extra_offset(&buffer, shape);
-<<<<<<< HEAD
-        let new_shape = shape
-            .shrink_left(extra_offset)
-            .max_width_error(shape.width, mk_sp(span_lo, span_hi))?;
-=======
         let new_shape = shape.shrink_left(extra_offset, mk_sp(span_lo, span_hi))?;
->>>>>>> 9f8fcc2f
         let segment_string = rewrite_segment(
             path_context,
             segment,
@@ -287,18 +277,10 @@
     let ident_len = result.len();
     let span = mk_sp(*span_lo, span_hi);
     let shape = if context.use_block_indent() {
-<<<<<<< HEAD
-        shape.offset_left(ident_len)
-    } else {
-        shape.shrink_left(ident_len)
-    }
-    .max_width_error(shape.width, mk_sp(*span_lo, span_hi))?;
-=======
         shape.offset_left(ident_len, span)?
     } else {
         shape.shrink_left(ident_len, span)?
     };
->>>>>>> 9f8fcc2f
 
     if let Some(ref args) = segment.args {
         let generics_str = rewrite_generic_args(args, context, shape, mk_sp(*span_lo, span_hi))?;
@@ -349,13 +331,8 @@
 
     let ty_shape = match context.config.indent_style() {
         // 4 = " -> "
-<<<<<<< HEAD
-        IndentStyle::Block => shape.offset_left(4).max_width_error(shape.width, span)?,
-        IndentStyle::Visual => shape.block_left(4).max_width_error(shape.width, span)?,
-=======
         IndentStyle::Block => shape.offset_left(4, span)?,
         IndentStyle::Visual => shape.block_left(4, span)?,
->>>>>>> 9f8fcc2f
     };
     let output = match *output {
         FnRetTy::Ty(ref ty) => {
@@ -506,14 +483,8 @@
             ast::WherePredicateKind::RegionPredicate(ast::WhereRegionPredicate {
                 ref lifetime,
                 ref bounds,
-<<<<<<< HEAD
             }) => rewrite_bounded_lifetime(lifetime, bounds, self.span, context, shape)?,
             ast::WherePredicateKind::EqPredicate(ast::WhereEqPredicate {
-=======
-                span,
-            }) => rewrite_bounded_lifetime(lifetime, bounds, span, context, shape)?,
-            ast::WherePredicate::EqPredicate(ast::WhereEqPredicate {
->>>>>>> 9f8fcc2f
                 ref lhs_ty,
                 ref rhs_ty,
                 ..
@@ -596,13 +567,7 @@
     } else {
         let colon = type_bound_colon(context);
         let overhead = last_line_width(&result) + colon.len();
-<<<<<<< HEAD
-        let shape = shape
-            .sub_width(overhead)
-            .max_width_error(shape.width, span)?;
-=======
         let shape = shape.sub_width(overhead, span)?;
->>>>>>> 9f8fcc2f
         let result = format!(
             "{}{}{}",
             result,
@@ -643,24 +608,8 @@
             ast::GenericBound::Trait(ref poly_trait_ref) => {
                 let snippet = context.snippet(self.span());
                 let has_paren = snippet.starts_with('(') && snippet.ends_with(')');
-<<<<<<< HEAD
                 poly_trait_ref
                     .rewrite_result(context, shape)
-=======
-                let mut constness = constness.as_str().to_string();
-                if !constness.is_empty() {
-                    constness.push(' ');
-                }
-                let mut asyncness = asyncness.as_str().to_string();
-                if !asyncness.is_empty() {
-                    asyncness.push(' ');
-                }
-                let polarity = polarity.as_str();
-                let shape = shape.offset_left(constness.len() + polarity.len(), self.span())?;
-                poly_trait_ref
-                    .rewrite_result(context, shape)
-                    .map(|s| format!("{constness}{asyncness}{polarity}{s}"))
->>>>>>> 9f8fcc2f
                     .map(|s| if has_paren { format!("({})", s) } else { s })
             }
             ast::GenericBound::Use(ref args, span) => {
@@ -784,15 +733,12 @@
     }
 
     fn rewrite_result(&self, context: &RewriteContext<'_>, shape: Shape) -> RewriteResult {
-<<<<<<< HEAD
         let (binder, shape) = if let Some(lifetime_str) =
             rewrite_bound_params(context, shape, &self.bound_generic_params)
         {
             // 6 is "for<> ".len()
             let extra_offset = lifetime_str.len() + 6;
-            let shape = shape
-                .offset_left(extra_offset)
-                .max_width_error(shape.width, self.span)?;
+            let shape = shape.offset_left(extra_offset, self.span)?;
             (format!("for<{lifetime_str}> "), shape)
         } else {
             (String::new(), shape)
@@ -806,27 +752,13 @@
         let mut constness = constness.as_str().to_string();
         if !constness.is_empty() {
             constness.push(' ');
-=======
-        if let Some(lifetime_str) = rewrite_bound_params(context, shape, &self.bound_generic_params)
-        {
-            // 6 is "for<> ".len()
-            let extra_offset = lifetime_str.len() + 6;
-            let shape = shape.offset_left(extra_offset, self.span)?;
-            let path_str = self.trait_ref.rewrite_result(context, shape)?;
-
-            Ok(format!("for<{lifetime_str}> {path_str}"))
-        } else {
-            self.trait_ref.rewrite_result(context, shape)
->>>>>>> 9f8fcc2f
         }
         let mut asyncness = asyncness.as_str().to_string();
         if !asyncness.is_empty() {
             asyncness.push(' ');
         }
         let polarity = polarity.as_str();
-        let shape = shape
-            .offset_left(constness.len() + polarity.len())
-            .max_width_error(shape.width, self.span)?;
+        let shape = shape.offset_left(constness.len() + polarity.len(), self.span)?;
 
         let path_str = self.trait_ref.rewrite_result(context, shape)?;
         Ok(format!(
@@ -856,23 +788,11 @@
                 // we have to consider 'dyn' keyword is used or not!!!
                 let (shape, prefix) = match tobj_syntax {
                     ast::TraitObjectSyntax::Dyn => {
-<<<<<<< HEAD
-                        let shape = shape
-                            .offset_left(4)
-                            .max_width_error(shape.width, self.span())?;
-                        (shape, "dyn ")
-                    }
-                    ast::TraitObjectSyntax::DynStar => {
-                        let shape = shape
-                            .offset_left(5)
-                            .max_width_error(shape.width, self.span())?;
-=======
                         let shape = shape.offset_left(4, self.span())?;
                         (shape, "dyn ")
                     }
                     ast::TraitObjectSyntax::DynStar => {
                         let shape = shape.offset_left(5, self.span())?;
->>>>>>> 9f8fcc2f
                         (shape, "dyn* ")
                     }
                     ast::TraitObjectSyntax::None => (shape, ""),
@@ -997,11 +917,7 @@
                 }
 
                 // 2 = ()
-<<<<<<< HEAD
-                if let Some(sh) = shape.sub_width(2) {
-=======
                 if let Some(sh) = shape.sub_width_opt(2) {
->>>>>>> 9f8fcc2f
                     if let Ok(ref s) = ty.rewrite_result(context, sh) {
                         if !s.contains('\n') {
                             return Ok(format!("({s})"));
@@ -1032,11 +948,6 @@
             ast::TyKind::Tup(ref items) => {
                 rewrite_tuple(context, items.iter(), self.span, shape, items.len() == 1)
             }
-<<<<<<< HEAD
-=======
-            ast::TyKind::AnonStruct(..) => Ok(context.snippet(self.span).to_owned()),
-            ast::TyKind::AnonUnion(..) => Ok(context.snippet(self.span).to_owned()),
->>>>>>> 9f8fcc2f
             ast::TyKind::Path(ref q_self, ref path) => {
                 rewrite_path(context, PathContext::Type, q_self, path, shape)
             }
@@ -1126,22 +1037,11 @@
     result.push_str("fn");
 
     let func_ty_shape = if context.use_block_indent() {
-<<<<<<< HEAD
-        shape
-            .offset_left(result.len())
-            .max_width_error(shape.width, span)?
-    } else {
-        shape
-            .visual_indent(result.len())
-            .sub_width(result.len())
-            .max_width_error(shape.width, span)?
-=======
         shape.offset_left(result.len(), span)?
     } else {
         shape
             .visual_indent(result.len())
             .sub_width(result.len(), span)?
->>>>>>> 9f8fcc2f
     };
 
     let rewrite = format_function_type(
