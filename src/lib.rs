--- conflicted
+++ resolved
@@ -3,10 +3,6 @@
 #![warn(unreachable_pub)]
 #![recursion_limit = "256"]
 #![allow(clippy::match_like_matches_macro)]
-<<<<<<< HEAD
-#![allow(unreachable_pub)]
-=======
->>>>>>> 9f8fcc2f
 
 // N.B. these crates are loaded from the sysroot, so they need extern crate.
 extern crate rustc_ast;
