--- conflicted
+++ resolved
@@ -16,11 +16,7 @@
 use crate::imports::{UseSegmentKind, UseTree, normalize_use_trees_with_granularity};
 use crate::items::{is_mod_decl, rewrite_extern_crate, rewrite_mod};
 use crate::lists::{ListFormatting, ListItem, itemize_list, write_list};
-<<<<<<< HEAD
-use crate::rewrite::{RewriteContext, RewriteErrorExt};
-=======
 use crate::rewrite::{RewriteContext, RewriteError, RewriteResult};
->>>>>>> 9f8fcc2f
 use crate::shape::Shape;
 use crate::sort::version_sort;
 use crate::source_map::LineRangeUtils;
@@ -77,7 +73,7 @@
     let fmt = ListFormatting::new(shape, context.config)
         .separator("")
         .align_comments(false);
-    write_list(list_items, &fmt).ok()
+    write_list(list_items, &fmt)
 }
 
 fn rewrite_reorderable_item(
@@ -176,7 +172,7 @@
                 ";",
                 |item| item.span().lo(),
                 |item| item.span().hi(),
-                |item| rewrite_reorderable_item(context, item, shape).unknown_error(),
+                |item| rewrite_reorderable_item(context, item, shape),
                 span.lo(),
                 span.hi(),
                 false,
