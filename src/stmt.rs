use rustc_ast::ast;
use rustc_span::Span;

use crate::comment::recover_comment_removed;
use crate::config::StyleEdition;
use crate::expr::{ExprType, format_expr, is_simple_block};
<<<<<<< HEAD
use crate::rewrite::{Rewrite, RewriteContext, RewriteError, RewriteErrorExt, RewriteResult};
=======
use crate::rewrite::{Rewrite, RewriteContext, RewriteError, RewriteResult};
>>>>>>> 9f8fcc2f
use crate::shape::Shape;
use crate::source_map::LineRangeUtils;
use crate::spanned::Spanned;
use crate::utils::semicolon_for_stmt;

pub(crate) struct Stmt<'a> {
    inner: &'a ast::Stmt,
    is_last: bool,
}

impl<'a> Spanned for Stmt<'a> {
    fn span(&self) -> Span {
        self.inner.span()
    }
}

impl<'a> Stmt<'a> {
    pub(crate) fn as_ast_node(&self) -> &ast::Stmt {
        self.inner
    }

    pub(crate) fn to_item(&self) -> Option<&ast::Item> {
        match self.inner.kind {
            ast::StmtKind::Item(ref item) => Some(&**item),
            _ => None,
        }
    }

    pub(crate) fn from_simple_block(
        context: &RewriteContext<'_>,
        block: &'a ast::Block,
        attrs: Option<&[ast::Attribute]>,
    ) -> Option<Self> {
        if is_simple_block(context, block, attrs) {
            let inner = &block.stmts[0];
            // Simple blocks only contain one expr and no stmts
            let is_last = true;
            Some(Stmt { inner, is_last })
        } else {
            None
        }
    }

    pub(crate) fn from_ast_node(inner: &'a ast::Stmt, is_last: bool) -> Self {
        Stmt { inner, is_last }
    }

    pub(crate) fn from_ast_nodes<I>(iter: I) -> Vec<Self>
    where
        I: Iterator<Item = &'a ast::Stmt>,
    {
        let mut result = vec![];
        let mut iter = iter.peekable();
        while iter.peek().is_some() {
            result.push(Stmt {
                inner: iter.next().unwrap(),
                is_last: iter.peek().is_none(),
            })
        }
        result
    }

    pub(crate) fn is_empty(&self) -> bool {
        matches!(self.inner.kind, ast::StmtKind::Empty)
    }

    fn is_last_expr(&self) -> bool {
        if !self.is_last {
            return false;
        }

        match self.as_ast_node().kind {
            ast::StmtKind::Expr(ref expr) => match expr.kind {
                ast::ExprKind::Ret(..) | ast::ExprKind::Continue(..) | ast::ExprKind::Break(..) => {
                    false
                }
                _ => true,
            },
            _ => false,
        }
    }
}

impl<'a> Rewrite for Stmt<'a> {
    fn rewrite(&self, context: &RewriteContext<'_>, shape: Shape) -> Option<String> {
        self.rewrite_result(context, shape).ok()
    }

    fn rewrite_result(
        &self,
        context: &RewriteContext<'_>,
        shape: Shape,
    ) -> crate::rewrite::RewriteResult {
        let expr_type =
            if context.config.style_edition() >= StyleEdition::Edition2024 && self.is_last_expr() {
                ExprType::SubExpression
            } else {
                ExprType::Statement
            };
        format_stmt(
            context,
            shape,
            self.as_ast_node(),
            expr_type,
            self.is_last_expr(),
        )
    }
}

fn format_stmt(
    context: &RewriteContext<'_>,
    shape: Shape,
    stmt: &ast::Stmt,
    expr_type: ExprType,
    is_last_expr: bool,
) -> RewriteResult {
    skip_out_of_file_lines_range_err!(context, stmt.span());

    let result = match stmt.kind {
        ast::StmtKind::Let(ref local) => local.rewrite_result(context, shape),
        ast::StmtKind::Expr(ref ex) | ast::StmtKind::Semi(ref ex) => {
            let suffix = if semicolon_for_stmt(context, stmt, is_last_expr) {
                ";"
            } else {
                ""
            };

<<<<<<< HEAD
            let shape = shape
                .sub_width(suffix.len())
                .max_width_error(shape.width, ex.span())?;
=======
            let shape = shape.sub_width(suffix.len(), ex.span())?;
>>>>>>> 9f8fcc2f
            format_expr(ex, expr_type, context, shape).map(|s| s + suffix)
        }
        ast::StmtKind::MacCall(..) | ast::StmtKind::Item(..) | ast::StmtKind::Empty => {
            Err(RewriteError::Unknown)
        }
    };
    result.map(|res| recover_comment_removed(res, stmt.span(), context))
}<|MERGE_RESOLUTION|>--- conflicted
+++ resolved
@@ -4,11 +4,7 @@
 use crate::comment::recover_comment_removed;
 use crate::config::StyleEdition;
 use crate::expr::{ExprType, format_expr, is_simple_block};
-<<<<<<< HEAD
-use crate::rewrite::{Rewrite, RewriteContext, RewriteError, RewriteErrorExt, RewriteResult};
-=======
 use crate::rewrite::{Rewrite, RewriteContext, RewriteError, RewriteResult};
->>>>>>> 9f8fcc2f
 use crate::shape::Shape;
 use crate::source_map::LineRangeUtils;
 use crate::spanned::Spanned;
@@ -136,13 +132,7 @@
                 ""
             };
 
-<<<<<<< HEAD
-            let shape = shape
-                .sub_width(suffix.len())
-                .max_width_error(shape.width, ex.span())?;
-=======
             let shape = shape.sub_width(suffix.len(), ex.span())?;
->>>>>>> 9f8fcc2f
             format_expr(ex, expr_type, context, shape).map(|s| s + suffix)
         }
         ast::StmtKind::MacCall(..) | ast::StmtKind::Item(..) | ast::StmtKind::Empty => {
