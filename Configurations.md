# Configuring Rustfmt

Rustfmt is designed to be very configurable. You can create a TOML file called `rustfmt.toml` or `.rustfmt.toml`, place it in the project or any other parent directory and it will apply the options in that file. If none of these directories contain such a file, both your home directory and a directory called `rustfmt` in your [global config directory](https://docs.rs/dirs/5.0.1/dirs/fn.config_dir.html) (e.g. `.config/rustfmt/`) are checked as well.

A possible content of `rustfmt.toml` or `.rustfmt.toml` might look like this:

```toml
indent_style = "Block"
reorder_imports = false
```

Each configuration option is either stable or unstable.
Stable options can always be used, while unstable options are only available on a nightly toolchain and must be opted into.
To enable unstable options, set `unstable_features = true` in `rustfmt.toml` or pass `--unstable-features` to rustfmt.

# Configuration Options

Below you find a detailed visual guide on all the supported configuration options of rustfmt:

## `array_width`

Maximum width of an array literal before falling back to vertical formatting.

- **Default value**: `60`
- **Possible values**: any positive integer that is less than or equal to the value specified for [`max_width`](#max_width)
- **Stable**: Yes

By default this option is set as a percentage of [`max_width`](#max_width) provided by [`use_small_heuristics`](#use_small_heuristics), but a value set directly for `array_width` will take precedence.

See also [`max_width`](#max_width) and [`use_small_heuristics`](#use_small_heuristics)

## `attr_fn_like_width`

Maximum width of the args of a function-like attributes before falling back to vertical formatting.

- **Default value**: `70`
- **Possible values**: any positive integer that is less than or equal to the value specified for [`max_width`](#max_width)
- **Stable**: Yes

By default this option is set as a percentage of [`max_width`](#max_width) provided by [`use_small_heuristics`](#use_small_heuristics), but a value set directly for `attr_fn_like_width` will take precedence.

See also [`max_width`](#max_width) and [`use_small_heuristics`](#use_small_heuristics)

## `binop_separator`

Where to put a binary operator when a binary expression goes multiline.

- **Default value**: `"Front"`
- **Possible values**: `"Front"`, `"Back"`
- **Stable**: No (tracking issue: [#3368](https://github.com/rust-lang/rustfmt/issues/3368))

#### `"Front"` (default):

```rust
fn main() {
    let or = foofoofoofoofoofoofoofoofoofoofoofoofoofoofoofoo
        || barbarbarbarbarbarbarbarbarbarbarbarbarbarbarbar;

    let sum = 123456789012345678901234567890
        + 123456789012345678901234567890
        + 123456789012345678901234567890;

    let range = aaaaaaaaaaaaaaaaaaaaaaaaaaaaaaaaaaaaaaaaaaaaaaaaaaaa
        ..bbbbbbbbbbbbbbbbbbbbbbbbbbbbbbbbbbbbbbbbbbbbbbbbbbbb;
}
```

#### `"Back"`:

```rust
fn main() {
    let or = foofoofoofoofoofoofoofoofoofoofoofoofoofoofoofoo ||
        barbarbarbarbarbarbarbarbarbarbarbarbarbarbarbar;

    let sum = 123456789012345678901234567890 +
        123456789012345678901234567890 +
        123456789012345678901234567890;

    let range = aaaaaaaaaaaaaaaaaaaaaaaaaaaaaaaaaaaaaaaaaaaaaaaaaaaa..
        bbbbbbbbbbbbbbbbbbbbbbbbbbbbbbbbbbbbbbbbbbbbbbbbbbbb;
}
```

## `blank_lines_lower_bound`

Minimum number of blank lines which must be put between items. If two items have fewer blank lines between
them, additional blank lines are inserted.

- **Default value**: `0`
- **Possible values**: *unsigned integer*
- **Stable**: No (tracking issue: [#3382](https://github.com/rust-lang/rustfmt/issues/3382))

### Example
Original Code (rustfmt will not change it with the default value of `0`):

```rust
#![rustfmt::skip]

fn foo() {
    println!("a");
}
fn bar() {
    println!("b");
    println!("c");
}
```

#### `1`
```rust
fn foo() {

    println!("a");
}

fn bar() {

    println!("b");

    println!("c");
}
```


## `blank_lines_upper_bound`

Maximum number of blank lines which can be put between items. If more than this number of consecutive empty
lines are found, they are trimmed down to match this integer.

- **Default value**: `1`
- **Possible values**: any non-negative integer
- **Stable**: No (tracking issue: [#3381](https://github.com/rust-lang/rustfmt/issues/3381))

### Example
Original Code:

```rust
#![rustfmt::skip]

fn foo() {
    println!("a");
}



fn bar() {
    println!("b");


    println!("c");
}
```

#### `1` (default):
```rust
fn foo() {
    println!("a");
}

fn bar() {
    println!("b");

    println!("c");
}
```

#### `2`:
```rust
fn foo() {
    println!("a");
}


fn bar() {
    println!("b");


    println!("c");
}
```

See also: [`blank_lines_lower_bound`](#blank_lines_lower_bound)

## `brace_style`

Brace style for items

- **Default value**: `"SameLineWhere"`
- **Possible values**: `"AlwaysNextLine"`, `"PreferSameLine"`, `"SameLineWhere"`
- **Stable**: No (tracking issue: [#3376](https://github.com/rust-lang/rustfmt/issues/3376))

### Functions

#### `"SameLineWhere"` (default):

```rust
fn lorem() {
    // body
}

fn lorem(ipsum: usize) {
    // body
}

fn lorem<T>(ipsum: T)
where
    T: Add + Sub + Mul + Div,
{
    // body
}
```

#### `"AlwaysNextLine"`:

```rust
fn lorem()
{
    // body
}

fn lorem(ipsum: usize)
{
    // body
}

fn lorem<T>(ipsum: T)
where
    T: Add + Sub + Mul + Div,
{
    // body
}
```

#### `"PreferSameLine"`:

```rust
fn lorem() {
    // body
}

fn lorem(ipsum: usize) {
    // body
}

fn lorem<T>(ipsum: T)
where
    T: Add + Sub + Mul + Div, {
    // body
}
```

### Structs and enums

#### `"SameLineWhere"` (default):

```rust
struct Lorem {
    ipsum: bool,
}

struct Dolor<T>
where
    T: Eq,
{
    sit: T,
}
```

#### `"AlwaysNextLine"`:

```rust
struct Lorem
{
    ipsum: bool,
}

struct Dolor<T>
where
    T: Eq,
{
    sit: T,
}
```

#### `"PreferSameLine"`:

```rust
struct Lorem {
    ipsum: bool,
}

struct Dolor<T>
where
    T: Eq, {
    sit: T,
}
```

## `chain_width`

Maximum width of a chain to fit on one line.

- **Default value**: `60`
- **Possible values**: any positive integer that is less than or equal to the value specified for [`max_width`](#max_width)
- **Stable**: Yes

By default this option is set as a percentage of [`max_width`](#max_width) provided by [`use_small_heuristics`](#use_small_heuristics), but a value set directly for `chain_width` will take precedence.

See also [`max_width`](#max_width) and [`use_small_heuristics`](#use_small_heuristics)

## `color`

Whether to use colored output or not.

- **Default value**: `"Auto"`
- **Possible values**: "Auto", "Always", "Never"
- **Stable**: No (tracking issue: [#3385](https://github.com/rust-lang/rustfmt/issues/3385))

## `combine_control_expr`

Combine control expressions with function calls.

- **Default value**: `true`
- **Possible values**: `true`, `false`
- **Stable**: No (tracking issue: [#3369](https://github.com/rust-lang/rustfmt/issues/3369))

#### `true` (default):

```rust
fn example() {
    // If
    foo!(if x {
        foo();
    } else {
        bar();
    });

    // IfLet
    foo!(if let Some(..) = x {
        foo();
    } else {
        bar();
    });

    // While
    foo!(while x {
        foo();
        bar();
    });

    // WhileLet
    foo!(while let Some(..) = x {
        foo();
        bar();
    });

    // ForLoop
    foo!(for x in y {
        foo();
        bar();
    });

    // Loop
    foo!(loop {
        foo();
        bar();
    });
}
```

#### `false`:

```rust
fn example() {
    // If
    foo!(
        if x {
            foo();
        } else {
            bar();
        }
    );

    // IfLet
    foo!(
        if let Some(..) = x {
            foo();
        } else {
            bar();
        }
    );

    // While
    foo!(
        while x {
            foo();
            bar();
        }
    );

    // WhileLet
    foo!(
        while let Some(..) = x {
            foo();
            bar();
        }
    );

    // ForLoop
    foo!(
        for x in y {
            foo();
            bar();
        }
    );

    // Loop
    foo!(
        loop {
            foo();
            bar();
        }
    );
}
```

## `comment_width`

Maximum length of comments. No effect unless `wrap_comments = true`.

- **Default value**: `80`
- **Possible values**: any positive integer
- **Stable**: No (tracking issue: [#3349](https://github.com/rust-lang/rustfmt/issues/3349))

**Note:** A value of `0` results in [`wrap_comments`](#wrap_comments) being applied regardless of a line's width.

#### `80` (default; comments shorter than `comment_width`):
```rust
// Lorem ipsum dolor sit amet, consectetur adipiscing elit.
```

#### `60` (comments longer than `comment_width`):
```rust
// Lorem ipsum dolor sit amet,
// consectetur adipiscing elit.
```

See also [`wrap_comments`](#wrap_comments).

## `condense_wildcard_suffixes`

Replace strings of _ wildcards by a single .. in tuple patterns

- **Default value**: `false`
- **Possible values**: `true`, `false`
- **Stable**: No (tracking issue: [#3384](https://github.com/rust-lang/rustfmt/issues/3384))

#### `false` (default):

```rust
fn main() {
    let (lorem, ipsum, _, _) = (1, 2, 3, 4);
    let (lorem, ipsum, ..) = (1, 2, 3, 4);
}
```

#### `true`:

```rust
fn main() {
    let (lorem, ipsum, ..) = (1, 2, 3, 4);
}
```

## `control_brace_style`

Brace style for control flow constructs

- **Default value**: `"AlwaysSameLine"`
- **Possible values**: `"AlwaysNextLine"`, `"AlwaysSameLine"`, `"ClosingNextLine"`
- **Stable**: No (tracking issue: [#3377](https://github.com/rust-lang/rustfmt/issues/3377))

#### `"AlwaysSameLine"` (default):

```rust
fn main() {
    if lorem {
        println!("ipsum!");
    } else {
        println!("dolor!");
    }
}
```

#### `"AlwaysNextLine"`:

```rust
fn main() {
    if lorem
    {
        println!("ipsum!");
    }
    else
    {
        println!("dolor!");
    }
}
```

#### `"ClosingNextLine"`:

```rust
fn main() {
    if lorem {
        println!("ipsum!");
    }
    else {
        println!("dolor!");
    }
}
```

## `disable_all_formatting`

Don't reformat anything.

Note that this option may be soft-deprecated in the future once the [ignore](#ignore) option is stabilized. Nightly toolchain users are encouraged to use [ignore](#ignore) instead when possible.

- **Default value**: `false`
- **Possible values**: `true`, `false`
- **Stable**: Yes

## `edition`

Specifies which edition is used by the parser.

- **Default value**: `"2015"`
- **Possible values**: `"2015"`, `"2018"`, `"2021"`, `"2024"`
- **Stable**: Yes

Rustfmt is able to pick up the edition used by reading the `Cargo.toml` file if executed
through the Cargo's formatting tool `cargo fmt`. Otherwise, the edition needs to be specified
in your config file:

```toml
edition = "2018"
```

## `empty_item_single_line`

Put empty-body functions and impls on a single line

- **Default value**: `true`
- **Possible values**: `true`, `false`
- **Stable**: No (tracking issue: [#3356](https://github.com/rust-lang/rustfmt/issues/3356))

#### `true` (default):

```rust
fn lorem() {}

impl Lorem {}
```

#### `false`:

```rust
fn lorem() {
}

impl Lorem {
}
```

See also [`brace_style`](#brace_style), [`control_brace_style`](#control_brace_style).


## `enum_discrim_align_threshold`

The maximum length of enum variant having discriminant, that gets vertically aligned with others.
Variants without discriminants would be ignored for the purpose of alignment.

Note that this is not how much whitespace is inserted, but instead the longest variant name that
doesn't get ignored when aligning.

- **Default value** : 0
- **Possible values**: any positive integer
- **Stable**: No (tracking issue: [#3372](https://github.com/rust-lang/rustfmt/issues/3372))

#### `0` (default):

```rust
enum Foo {
    A = 0,
    Bb = 1,
    RandomLongVariantGoesHere = 10,
    Ccc = 71,
}

enum Bar {
    VeryLongVariantNameHereA = 0,
    VeryLongVariantNameHereBb = 1,
    VeryLongVariantNameHereCcc = 2,
}
```

#### `20`:

```rust
enum Foo {
    A   = 0,
    Bb  = 1,
    RandomLongVariantGoesHere = 10,
    Ccc = 2,
}

enum Bar {
    VeryLongVariantNameHereA = 0,
    VeryLongVariantNameHereBb = 1,
    VeryLongVariantNameHereCcc = 2,
}
```


## `error_on_line_overflow`

Error if Rustfmt is unable to get all lines within `max_width`, except for comments and string
literals. If this happens, then it is a bug in Rustfmt. You might be able to work around the bug by
refactoring your code to avoid long/complex expressions, usually by extracting a local variable or
using a shorter name.

- **Default value**: `false`
- **Possible values**: `true`, `false`
- **Stable**: No (tracking issue: [#3391](https://github.com/rust-lang/rustfmt/issues/3391))

See also [`max_width`](#max_width).

## `error_on_unformatted`

Error if unable to get comments or string literals within `max_width`, or they are left with
trailing whitespaces.

- **Default value**: `false`
- **Possible values**: `true`, `false`
- **Stable**: No (tracking issue: [#3392](https://github.com/rust-lang/rustfmt/issues/3392))

## `fn_args_layout`

This option is deprecated and has been renamed to `fn_params_layout` to better communicate that
it affects the layout of parameters in function signatures.

- **Default value**: `"Tall"`
- **Possible values**: `"Compressed"`, `"Tall"`, `"Vertical"`
- **Stable**: Yes

#### `"Tall"` (default):

```rust
trait Lorem {
    fn lorem(ipsum: Ipsum, dolor: Dolor, sit: Sit, amet: Amet);

    fn lorem(ipsum: Ipsum, dolor: Dolor, sit: Sit, amet: Amet) {
        // body
    }

    fn lorem(
        ipsum: Ipsum,
        dolor: Dolor,
        sit: Sit,
        amet: Amet,
        consectetur: Consectetur,
        adipiscing: Adipiscing,
        elit: Elit,
    );

    fn lorem(
        ipsum: Ipsum,
        dolor: Dolor,
        sit: Sit,
        amet: Amet,
        consectetur: Consectetur,
        adipiscing: Adipiscing,
        elit: Elit,
    ) {
        // body
    }
}
```

#### `"Compressed"`:

```rust
trait Lorem {
    fn lorem(ipsum: Ipsum, dolor: Dolor, sit: Sit, amet: Amet);

    fn lorem(ipsum: Ipsum, dolor: Dolor, sit: Sit, amet: Amet) {
        // body
    }

    fn lorem(
        ipsum: Ipsum, dolor: Dolor, sit: Sit, amet: Amet, consectetur: Consectetur,
        adipiscing: Adipiscing, elit: Elit,
    );

    fn lorem(
        ipsum: Ipsum, dolor: Dolor, sit: Sit, amet: Amet, consectetur: Consectetur,
        adipiscing: Adipiscing, elit: Elit,
    ) {
        // body
    }
}
```

#### `"Vertical"`:

```rust
trait Lorem {
    fn lorem(
        ipsum: Ipsum,
        dolor: Dolor,
        sit: Sit,
        amet: Amet,
    );

    fn lorem(
        ipsum: Ipsum,
        dolor: Dolor,
        sit: Sit,
        amet: Amet,
    ) {
        // body
    }

    fn lorem(
        ipsum: Ipsum,
        dolor: Dolor,
        sit: Sit,
        amet: Amet,
        consectetur: Consectetur,
        adipiscing: Adipiscing,
        elit: Elit,
    );

    fn lorem(
        ipsum: Ipsum,
        dolor: Dolor,
        sit: Sit,
        amet: Amet,
        consectetur: Consectetur,
        adipiscing: Adipiscing,
        elit: Elit,
    ) {
        // body
    }
}
```

See also [`fn_params_layout`](#fn_params_layout)

## `fn_call_width`

Maximum width of the args of a function call before falling back to vertical formatting.

- **Default value**: `60`
- **Possible values**: any positive integer that is less than or equal to the value specified for [`max_width`](#max_width)
- **Stable**: Yes

By default this option is set as a percentage of [`max_width`](#max_width) provided by [`use_small_heuristics`](#use_small_heuristics), but a value set directly for `fn_call_width` will take precedence.

See also [`max_width`](#max_width) and [`use_small_heuristics`](#use_small_heuristics)

## `fn_params_layout`

Control the layout of parameters in function signatures.

- **Default value**: `"Tall"`
- **Possible values**: `"Compressed"`, `"Tall"`, `"Vertical"`
- **Stable**: Yes

#### `"Tall"` (default):

```rust
trait Lorem {
    fn lorem(ipsum: Ipsum, dolor: Dolor, sit: Sit, amet: Amet);

    fn lorem(ipsum: Ipsum, dolor: Dolor, sit: Sit, amet: Amet) {
        // body
    }

    fn lorem(
        ipsum: Ipsum,
        dolor: Dolor,
        sit: Sit,
        amet: Amet,
        consectetur: Consectetur,
        adipiscing: Adipiscing,
        elit: Elit,
    );

    fn lorem(
        ipsum: Ipsum,
        dolor: Dolor,
        sit: Sit,
        amet: Amet,
        consectetur: Consectetur,
        adipiscing: Adipiscing,
        elit: Elit,
    ) {
        // body
    }
}
```

#### `"Compressed"`:

```rust
trait Lorem {
    fn lorem(ipsum: Ipsum, dolor: Dolor, sit: Sit, amet: Amet);

    fn lorem(ipsum: Ipsum, dolor: Dolor, sit: Sit, amet: Amet) {
        // body
    }

    fn lorem(
        ipsum: Ipsum, dolor: Dolor, sit: Sit, amet: Amet, consectetur: Consectetur,
        adipiscing: Adipiscing, elit: Elit,
    );

    fn lorem(
        ipsum: Ipsum, dolor: Dolor, sit: Sit, amet: Amet, consectetur: Consectetur,
        adipiscing: Adipiscing, elit: Elit,
    ) {
        // body
    }
}
```

#### `"Vertical"`:

```rust
trait Lorem {
    fn lorem(
        ipsum: Ipsum,
        dolor: Dolor,
        sit: Sit,
        amet: Amet,
    );

    fn lorem(
        ipsum: Ipsum,
        dolor: Dolor,
        sit: Sit,
        amet: Amet,
    ) {
        // body
    }

    fn lorem(
        ipsum: Ipsum,
        dolor: Dolor,
        sit: Sit,
        amet: Amet,
        consectetur: Consectetur,
        adipiscing: Adipiscing,
        elit: Elit,
    );

    fn lorem(
        ipsum: Ipsum,
        dolor: Dolor,
        sit: Sit,
        amet: Amet,
        consectetur: Consectetur,
        adipiscing: Adipiscing,
        elit: Elit,
    ) {
        // body
    }
}
```


## `fn_single_line`

Put single-expression functions on a single line

- **Default value**: `false`
- **Possible values**: `true`, `false`
- **Stable**: No (tracking issue: [#3358](https://github.com/rust-lang/rustfmt/issues/3358))

#### `false` (default):

```rust
fn lorem() -> usize {
    42
}

fn lorem() -> usize {
    let ipsum = 42;
    ipsum
}
```

#### `true`:

```rust
fn lorem() -> usize { 42 }

fn lorem() -> usize {
    let ipsum = 42;
    ipsum
}
```

See also [`control_brace_style`](#control_brace_style).


## `force_explicit_abi`

Always print the abi for extern items

- **Default value**: `true`
- **Possible values**: `true`, `false`
- **Stable**: Yes

**Note:** Non-"C" ABIs are always printed. If `false` then "C" is removed.

#### `true` (default):

```rust
extern "C" {
    pub static lorem: c_int;
}
```

#### `false`:

```rust
extern {
    pub static lorem: c_int;
}
```

## `force_multiline_blocks`

Force multiline closure and match arm bodies to be wrapped in a block

- **Default value**: `false`
- **Possible values**: `false`, `true`
- **Stable**: No (tracking issue: [#3374](https://github.com/rust-lang/rustfmt/issues/3374))

#### `false` (default):

```rust
fn main() {
    result.and_then(|maybe_value| match maybe_value {
        None => foo(),
        Some(value) => bar(),
    });

    match lorem {
        None => |ipsum| {
            println!("Hello World");
        },
        Some(dolor) => foo(),
    }
}
```

#### `true`:

```rust
fn main() {
    result.and_then(|maybe_value| {
        match maybe_value {
            None => foo(),
            Some(value) => bar(),
        }
    });

    match lorem {
        None => {
            |ipsum| {
                println!("Hello World");
            }
        }
        Some(dolor) => foo(),
    }
}
```


## `format_code_in_doc_comments`

Format code snippet included in doc comments.

- **Default value**: `false`
- **Possible values**: `true`, `false`
- **Stable**: No (tracking issue: [#3348](https://github.com/rust-lang/rustfmt/issues/3348))

#### `false` (default):

```rust
/// Adds one to the number given.
///
/// # Examples
///
/// ```rust
/// let five=5;
///
/// assert_eq!(
///     6,
///     add_one(5)
/// );
/// # fn add_one(x: i32) -> i32 {
/// #     x + 1
/// # }
/// ```
fn add_one(x: i32) -> i32 {
    x + 1
}
```

#### `true`

```rust
/// Adds one to the number given.
///
/// # Examples
///
/// ```rust
/// let five = 5;
///
/// assert_eq!(6, add_one(5));
/// # fn add_one(x: i32) -> i32 {
/// #     x + 1
/// # }
/// ```
fn add_one(x: i32) -> i32 {
    x + 1
}
```

## `doc_comment_code_block_width`

Max width for code snippets included in doc comments. Only used if [`format_code_in_doc_comments`](#format_code_in_doc_comments) is true.

- **Default value**: `100`
- **Possible values**: any positive integer that is less than or equal to the value specified for [`max_width`](#max_width)
- **Stable**: No (tracking issue: [#5359](https://github.com/rust-lang/rustfmt/issues/5359))

## `format_generated_files`

Format generated files. A file is considered generated if any of the first several lines contain a `@generated` comment marker. The number of lines to check is configured by `generated_marker_line_search_limit`.

By default, generated files are reformatted, i. e. `@generated` marker is ignored.
This option is currently ignored for stdin (`@generated` in stdin is ignored.)

- **Default value**: `true`
- **Possible values**: `true`, `false`
- **Stable**: No (tracking issue: [#5080](https://github.com/rust-lang/rustfmt/issues/5080))

## `generated_marker_line_search_limit`

Number of lines to check for a `@generated` pragma header, starting from the top of the file. Setting this value to `0` will treat all files as non-generated. When`format_generated_files` is `true`, this option has no effect.

- **Default value**: `5`
- **Possible values**: any positive integer
- **Stable**: No (tracking issue: [#5080](https://github.com/rust-lang/rustfmt/issues/5080))

See also [format_generated_files](#format_generated_files) link here.

## `format_macro_matchers`

Format the metavariable matching patterns in macros.

- **Default value**: `false`
- **Possible values**: `true`, `false`
- **Stable**: No (tracking issue: [#3354](https://github.com/rust-lang/rustfmt/issues/3354))

#### `false` (default):

```rust
macro_rules! foo {
    ($a: ident : $b: ty) => {
        $a(42): $b;
    };
    ($a: ident $b: ident $c: ident) => {
        $a = $b + $c;
    };
}
```

#### `true`:

```rust
macro_rules! foo {
    ($a:ident : $b:ty) => {
        $a(42): $b;
    };
    ($a:ident $b:ident $c:ident) => {
        $a = $b + $c;
    };
}
```

See also [`format_macro_bodies`](#format_macro_bodies).


## `format_macro_bodies`

Format the bodies of declarative macro definitions.

- **Default value**: `true`
- **Possible values**: `true`, `false`
- **Stable**: No (tracking issue: [#3355](https://github.com/rust-lang/rustfmt/issues/3355))

#### `true` (default):

```rust
macro_rules! foo {
    ($a: ident : $b: ty) => {
        $a(42): $b;
    };
    ($a: ident $b: ident $c: ident) => {
        $a = $b + $c;
    };
}
```

#### `false`:

```rust
macro_rules! foo {
    ($a: ident : $b: ty) => { $a(42): $b; };
    ($a: ident $b: ident $c: ident) => { $a=$b+$c; };
}
```

See also [`format_macro_matchers`](#format_macro_matchers).

## `skip_macro_invocations`

Skip formatting the bodies of macro invocations with the following names.

rustfmt will not format any macro invocation for macros with names set in this list.
Including the special value "*" will prevent any macro invocations from being formatted.

Note: This option does not have any impact on how rustfmt formats macro definitions.

- **Default value**: `[]`
- **Possible values**: a list of macro name idents, `["name_0", "name_1", ..., "*"]`
- **Stable**: No (tracking issue: [#5346](https://github.com/rust-lang/rustfmt/issues/5346))

#### `[]` (default):

rustfmt will follow its standard approach to formatting macro invocations.

No macro invocations will be skipped based on their name. More information about rustfmt's standard macro invocation formatting behavior can be found in [#5437](https://github.com/rust-lang/rustfmt/discussions/5437).

```rust
lorem!(
    const _: u8 = 0;
);

ipsum!(
    const _: u8 = 0;
);
```

#### `["lorem"]`:

The named macro invocations will be skipped.

```rust
lorem!(
        const _: u8 = 0;
);

ipsum!(
    const _: u8 = 0;
);
```

#### `["*"]`:

The special selector `*` will skip all macro invocations.

```rust
lorem!(
        const _: u8 = 0;
);

ipsum!(
        const _: u8 = 0;
);
```

## `format_strings`

Format string literals where necessary

- **Default value**: `false`
- **Possible values**: `true`, `false`
- **Stable**: No (tracking issue: [#3353](https://github.com/rust-lang/rustfmt/issues/3353))

#### `false` (default):

```rust
fn main() {
    let lorem = "ipsum dolor sit amet consectetur adipiscing elit lorem ipsum dolor sit amet consectetur adipiscing";
}
```

#### `true`:

```rust
fn main() {
    let lorem = "ipsum dolor sit amet consectetur adipiscing elit lorem ipsum dolor sit amet \
                 consectetur adipiscing";
}
```

See also [`max_width`](#max_width).

## `hard_tabs`

Use tab characters for indentation, spaces for alignment

- **Default value**: `false`
- **Possible values**: `true`, `false`
- **Stable**: Yes

#### `false` (default):

```rust
fn lorem() -> usize {
    42 // spaces before 42
}
```

#### `true`:

```rust
fn lorem() -> usize {
	42 // tabs before 42
}
```

See also: [`tab_spaces`](#tab_spaces).

## `hex_literal_case`

Control the case of the letters in hexadecimal literal values

- **Default value**: `Preserve`
- **Possible values**: `Preserve`, `Upper`, `Lower`
- **Stable**: No (tracking issue: [#5081](https://github.com/rust-lang/rustfmt/issues/5081))

## `hide_parse_errors`

This option is deprecated and has been renamed to `show_parse_errors` to avoid confusion around the double negative default of `hide_parse_errors=false`.

- **Default value**: `false`
- **Possible values**: `true`, `false`
- **Stable**: No (tracking issue: [#3390](https://github.com/rust-lang/rustfmt/issues/3390))

## `show_parse_errors`

Show parse errors if the parser failed to parse files.

- **Default value**: `true`
- **Possible values**: `true`, `false`
- **Stable**: No (tracking issue: [#5977](https://github.com/rust-lang/rustfmt/issues/5977))

## `ignore`

Skip formatting files and directories that match the specified pattern.
The pattern format is the same as [.gitignore](https://git-scm.com/docs/gitignore#_pattern_format). Be sure to use Unix/forwardslash `/` style  paths. This path style will work on all platforms. Windows style paths with backslashes `\` are not supported.

- **Default value**: format every file
- **Possible values**: See an example below
- **Stable**: No (tracking issue: [#3395](https://github.com/rust-lang/rustfmt/issues/3395))

### Example

If you want to ignore specific files, put the following to your config file:

```toml
ignore = [
    "src/types.rs",
    "src/foo/bar.rs",
]
```

If you want to ignore every file under `examples/`, put the following to your config file:

```toml
ignore = [
    "examples",
]
```

If you want to ignore every file under the directory where you put your rustfmt.toml:

```toml
ignore = ["/"]
```

If you want to allow specific paths that would otherwise be ignored, prefix those paths with a `!`:

```toml
ignore = ["bar_dir/*", "!bar_dir/*/what.rs"]
```

In this case, all files under `bar_dir` will be ignored, except files like `bar_dir/sub/what.rs`
or `bar_dir/another/what.rs`.

## `imports_indent`

Indent style of imports

- **Default Value**: `"Block"`
- **Possible values**: `"Block"`, `"Visual"`
- **Stable**: No (tracking issue: [#3360](https://github.com/rust-lang/rustfmt/issues/3360))

#### `"Block"` (default):

```rust
use foo::{
    xxxxxxxxxxxxxxxxxxxxxxxxxxxxxxxxx, yyyyyyyyyyyyyyyyyyyyyyyyyyyyyyyyy,
    zzzzzzzzzzzzzzzzzzzzzzzzzzzzzzzzz,
};
```

#### `"Visual"`:

```rust
use foo::{xxxxxxxxxxxxxxxxxxxxxxxxxxxxxxxxx, yyyyyyyyyyyyyyyyyyyyyyyyyyyyyyyyy,
          zzzzzzzzzzzzzzzzzzzzzzzzzzzzzzzzz};
```

See also: [`imports_layout`](#imports_layout).

## `imports_layout`

Item layout inside a imports block

- **Default value**: "Mixed"
- **Possible values**: "Horizontal", "HorizontalVertical", "Mixed", "Vertical"
- **Stable**: No (tracking issue: [#3361](https://github.com/rust-lang/rustfmt/issues/3361))

#### `"Mixed"` (default):

```rust
use foo::{xxxxxxxxxxxxxxxxxx, yyyyyyyyyyyyyyyyyy, zzzzzzzzzzzzzzzzzz};

use foo::{
    aaaaaaaaaaaaaaaaaa, bbbbbbbbbbbbbbbbbb, cccccccccccccccccc, dddddddddddddddddd,
    eeeeeeeeeeeeeeeeee, ffffffffffffffffff,
};
```

#### `"Horizontal"`:

**Note**: This option forces all imports onto one line and may exceed `max_width`.

```rust
use foo::{xxx, yyy, zzz};

use foo::{aaa, bbb, ccc, ddd, eee, fff};
```

#### `"HorizontalVertical"`:

```rust
use foo::{xxxxxxxxxxxxxxxxxx, yyyyyyyyyyyyyyyyyy, zzzzzzzzzzzzzzzzzz};

use foo::{
    aaaaaaaaaaaaaaaaaa,
    bbbbbbbbbbbbbbbbbb,
    cccccccccccccccccc,
    dddddddddddddddddd,
    eeeeeeeeeeeeeeeeee,
    ffffffffffffffffff,
};
```

#### `"Vertical"`:

```rust
use foo::{
    xxx,
    yyy,
    zzz,
};

use foo::{
    aaa,
    bbb,
    ccc,
    ddd,
    eee,
    fff,
};
```

## `indent_style`

Indent on expressions or items.

- **Default value**: `"Block"`
- **Possible values**: `"Block"`, `"Visual"`
- **Stable**: No (tracking issue: [#3346](https://github.com/rust-lang/rustfmt/issues/3346))

### Array

#### `"Block"` (default):

```rust
fn main() {
    let lorem = vec![
        "ipsum",
        "dolor",
        "sit",
        "amet",
        "consectetur",
        "adipiscing",
        "elit",
    ];
}
```

#### `"Visual"`:

```rust
fn main() {
    let lorem = vec!["ipsum",
                     "dolor",
                     "sit",
                     "amet",
                     "consectetur",
                     "adipiscing",
                     "elit"];
}
```

### Control flow

#### `"Block"` (default):

```rust
fn main() {
    if lorem_ipsum
        && dolor_sit
        && amet_consectetur
        && lorem_sit
        && dolor_consectetur
        && amet_ipsum
        && lorem_consectetur
    {
        // ...
    }
}
```

#### `"Visual"`:

```rust
fn main() {
    if lorem_ipsum
       && dolor_sit
       && amet_consectetur
       && lorem_sit
       && dolor_consectetur
       && amet_ipsum
       && lorem_consectetur
    {
        // ...
    }
}
```

See also: [`control_brace_style`](#control_brace_style).

### Function arguments

#### `"Block"` (default):

```rust
fn lorem() {}

fn lorem(ipsum: usize) {}

fn lorem(
    ipsum: usize,
    dolor: usize,
    sit: usize,
    amet: usize,
    consectetur: usize,
    adipiscing: usize,
    elit: usize,
) {
    // body
}
```

#### `"Visual"`:

```rust
fn lorem() {}

fn lorem(ipsum: usize) {}

fn lorem(ipsum: usize,
         dolor: usize,
         sit: usize,
         amet: usize,
         consectetur: usize,
         adipiscing: usize,
         elit: usize) {
    // body
}
```

### Function calls

#### `"Block"` (default):

```rust
fn main() {
    lorem(
        "lorem",
        "ipsum",
        "dolor",
        "sit",
        "amet",
        "consectetur",
        "adipiscing",
        "elit",
    );
}
```

#### `"Visual"`:

```rust
fn main() {
    lorem("lorem",
          "ipsum",
          "dolor",
          "sit",
          "amet",
          "consectetur",
          "adipiscing",
          "elit");
}
```

### Generics

#### `"Block"` (default):

```rust
fn lorem<
    Ipsum: Eq = usize,
    Dolor: Eq = usize,
    Sit: Eq = usize,
    Amet: Eq = usize,
    Adipiscing: Eq = usize,
    Consectetur: Eq = usize,
    Elit: Eq = usize,
>(
    ipsum: Ipsum,
    dolor: Dolor,
    sit: Sit,
    amet: Amet,
    adipiscing: Adipiscing,
    consectetur: Consectetur,
    elit: Elit,
) -> T {
    // body
}
```

#### `"Visual"`:

```rust
fn lorem<Ipsum: Eq = usize,
         Dolor: Eq = usize,
         Sit: Eq = usize,
         Amet: Eq = usize,
         Adipiscing: Eq = usize,
         Consectetur: Eq = usize,
         Elit: Eq = usize>(
    ipsum: Ipsum,
    dolor: Dolor,
    sit: Sit,
    amet: Amet,
    adipiscing: Adipiscing,
    consectetur: Consectetur,
    elit: Elit)
    -> T {
    // body
}
```

#### Struct

#### `"Block"` (default):

```rust
fn main() {
    let lorem = Lorem {
        ipsum: dolor,
        sit: amet,
    };
}
```

#### `"Visual"`:

```rust
fn main() {
    let lorem = Lorem { ipsum: dolor,
                        sit: amet };
}
```

See also: [`struct_lit_single_line`](#struct_lit_single_line), [`indent_style`](#indent_style).

### Where predicates

#### `"Block"` (default):

```rust
fn lorem<Ipsum, Dolor, Sit, Amet>() -> T
where
    Ipsum: Eq,
    Dolor: Eq,
    Sit: Eq,
    Amet: Eq,
{
    // body
}
```

#### `"Visual"`:

```rust
fn lorem<Ipsum, Dolor, Sit, Amet>() -> T
    where Ipsum: Eq,
          Dolor: Eq,
          Sit: Eq,
          Amet: Eq
{
    // body
}
```

## `inline_attribute_width`

Write an item and its attribute on the same line if their combined width is below a threshold

- **Default value**: 0
- **Possible values**: any positive integer
- **Stable**: No (tracking issue: [#3343](https://github.com/rust-lang/rustfmt/issues/3343))

### Example

#### `0` (default):
```rust
#[cfg(feature = "alloc")]
use core::slice;
```

#### `50`:
```rust
#[cfg(feature = "alloc")] use core::slice;
```

## `match_arm_blocks`

Controls whether arm bodies are wrapped in cases where the first line of the body cannot fit on the same line as the `=>` operator.

The Style Guide requires that bodies are block wrapped by default if a line break is required after the `=>`, but this option can be used to disable that behavior to prevent wrapping arm bodies in that event, so long as the body contains neither multiple statements nor line comments.

- **Default value**: `true`
- **Possible values**: `true`, `false`
- **Stable**: No (tracking issue: [#3373](https://github.com/rust-lang/rustfmt/issues/3373))

#### `true` (default):

```rust
fn main() {
    match lorem {
        ipsum => {
            foooooooooooooooooooooooooooooooooooooooooooooooooooooooooooooooooooooooooooooooo(x)
        }
        dolor => println!("{}", sit),
        sit => foo(
            "foooooooooooooooooooooooo",
            "baaaaaaaaaaaaaaaaaaaaaaaarr",
            "baaaaaaaaaaaaaaaaaaaazzzzzzzzzzzzz",
            "qqqqqqqqquuuuuuuuuuuuuuuuuuuuuuuuuuxxx",
        ),
    }
}
```

#### `false`:

```rust
fn main() {
    match lorem {
        lorem =>
            foooooooooooooooooooooooooooooooooooooooooooooooooooooooooooooooooooooooooooooooo(x),
        ipsum => println!("{}", sit),
        sit => foo(
            "foooooooooooooooooooooooo",
            "baaaaaaaaaaaaaaaaaaaaaaaarr",
            "baaaaaaaaaaaaaaaaaaaazzzzzzzzzzzzz",
            "qqqqqqqqquuuuuuuuuuuuuuuuuuuuuuuuuuxxx",
        ),
    }
}
```

See also: [`match_block_trailing_comma`](#match_block_trailing_comma).

## `match_arm_leading_pipes`

Controls whether to include a leading pipe on match arms

- **Default value**: `Never`
- **Possible values**: `Always`, `Never`, `Preserve`
- **Stable**: Yes

#### `Never` (default):
```rust
// Leading pipes are removed from this:
// fn foo() {
//     match foo {
//         | "foo" | "bar" => {}
//         | "baz"
//         | "something relatively long"
//         | "something really really really realllllllllllllly long" => println!("x"),
//         | "qux" => println!("y"),
//         _ => {}
//     }
// }

// Becomes
fn foo() {
    match foo {
        "foo" | "bar" => {}
        "baz"
        | "something relatively long"
        | "something really really really realllllllllllllly long" => println!("x"),
        "qux" => println!("y"),
        _ => {}
    }
}
```

#### `Always`:
```rust
// Leading pipes are emitted on all arms of this:
// fn foo() {
//     match foo {
//         "foo" | "bar" => {}
//         "baz"
//         | "something relatively long"
//         | "something really really really realllllllllllllly long" => println!("x"),
//         "qux" => println!("y"),
//         _ => {}
//     }
// }

// Becomes:
fn foo() {
    match foo {
        | "foo" | "bar" => {}
        | "baz"
        | "something relatively long"
        | "something really really really realllllllllllllly long" => println!("x"),
        | "qux" => println!("y"),
        | _ => {}
    }
}
```

#### `Preserve`:
```rust
fn foo() {
    match foo {
        | "foo" | "bar" => {}
        | "baz"
        | "something relatively long"
        | "something really really really realllllllllllllly long" => println!("x"),
        | "qux" => println!("y"),
        _ => {}
    }

    match baz {
        "qux" => {}
        "foo" | "bar" => {}
        _ => {}
    }
}
```

## `match_block_trailing_comma`

Put a trailing comma after a block based match arm (non-block arms are not affected)

- **Default value**: `false`
- **Possible values**: `true`, `false`
- **Stable**: Yes

#### `false` (default):

```rust
fn main() {
    match lorem {
        Lorem::Ipsum => {
            println!("ipsum");
        }
        Lorem::Dolor => println!("dolor"),
    }
}
```

#### `true`:

```rust
fn main() {
    match lorem {
        Lorem::Ipsum => {
            println!("ipsum");
        },
        Lorem::Dolor => println!("dolor"),
    }
}
```

See also: [`trailing_comma`](#trailing_comma), [`match_arm_blocks`](#match_arm_blocks).

## `max_width`

Maximum width of each line

- **Default value**: `100`
- **Possible values**: any positive integer
- **Stable**: Yes

See also [`error_on_line_overflow`](#error_on_line_overflow).

## `merge_derives`

Merge multiple derives into a single one.

- **Default value**: `true`
- **Possible values**: `true`, `false`
- **Stable**: Yes

#### `true` (default):

```rust
#[derive(Eq, PartialEq, Debug, Copy, Clone)]
pub enum Foo {}
```

#### `false`:

```rust
#[derive(Eq, PartialEq, Debug, Copy, Clone)]
pub enum Bar {}

#[derive(Eq, PartialEq)]
#[derive(Debug)]
#[derive(Copy, Clone)]
pub enum Foo {}
```

## `imports_granularity`

Controls how imports are structured in `use` statements. Imports will be merged or split to the configured level of granularity.

Similar to other `import` related configuration options, this option operates within the bounds of user-defined groups of imports. See [`group_imports`](#group_imports) for more information on import groups.

Note that rustfmt will not modify the granularity of imports containing comments if doing so could potentially lose or misplace said comments.

- **Default value**: `Preserve`
- **Possible values**: `Preserve`, `Crate`, `Module`, `Item`, `One`
- **Stable**: No (tracking issue: [#4991](https://github.com/rust-lang/rustfmt/issues/4991))


#### `Preserve` (default):

Do not change the granularity of any imports and preserve the original structure written by the developer.

```rust
use foo::b;
use foo::b::{f, g};
use foo::{a, c, d::e};
use qux::{h, i};
```

#### `Crate`:

Merge imports from the same crate into a single `use` statement. Conversely, imports from different crates are split into separate statements.

```rust
use foo::{
    a, b,
    b::{f, g},
    c,
    d::e,
};
use qux::{h, i};
```

#### `Module`:

Merge imports from the same module into a single `use` statement. Conversely, imports from different modules are split into separate statements.

```rust
use foo::b::{f, g};
use foo::d::e;
use foo::{a, b, c};
use qux::{h, i};
```

#### `Item`:

Flatten imports so that each has its own `use` statement.

```rust
use foo::a;
use foo::b;
use foo::b::f;
use foo::b::g;
use foo::c;
use foo::d::e;
use qux::h;
use qux::i;
```

#### `One`:

Merge all imports into a single `use` statement as long as they have the same visibility.

```rust
pub use foo::{x, y};
use {
    bar::{
        a,
        b::{self, f, g},
        c,
        d::e,
    },
    qux::{h, i},
};
```

## `merge_imports`

This option is deprecated. Use `imports_granularity = "Crate"` instead.

- **Default value**: `false`
- **Possible values**: `true`, `false`

#### `false` (default):

```rust
use foo::{a, c, d};
use foo::{b, g};
use foo::{e, f};
```

#### `true`:

```rust
use foo::{a, b, c, d, e, f, g};
```


## `newline_style`

Unix or Windows line endings

- **Default value**: `"Auto"`
- **Possible values**: `"Auto"`, `"Native"`, `"Unix"`, `"Windows"`
- **Stable**: Yes

#### `Auto` (default):

The newline style is detected automatically on a per-file basis. Files
with mixed line endings will be converted to the first detected line
ending style.

#### `Native`

Line endings will be converted to `\r\n` on Windows and `\n` on all
other platforms.

#### `Unix`

Line endings will be converted to `\n`.

#### `Windows`

Line endings will be converted to `\r\n`.

## `normalize_comments`

Convert /* */ comments to // comments where possible

- **Default value**: `false`
- **Possible values**: `true`, `false`
- **Stable**: No (tracking issue: [#3350](https://github.com/rust-lang/rustfmt/issues/3350))

#### `false` (default):

```rust
// Lorem ipsum:
fn dolor() -> usize {}

/* sit amet: */
fn adipiscing() -> usize {}
```

#### `true`:

```rust
// Lorem ipsum:
fn dolor() -> usize {}

// sit amet:
fn adipiscing() -> usize {}
```

## `normalize_doc_attributes`

Convert `#![doc]` and `#[doc]` attributes to `//!` and `///` doc comments.

- **Default value**: `false`
- **Possible values**: `true`, `false`
- **Stable**: No (tracking issue: [#3351](https://github.com/rust-lang/rustfmt/issues/3351))

#### `false` (default):

```rust
#![doc = "Example documentation"]

#[doc = "Example item documentation"]
pub enum Bar {}

/// Example item documentation
pub enum Foo {}
```

#### `true`:

```rust
//! Example documentation

/// Example item documentation
pub enum Foo {}
```

## `overflow_delimited_expr`

When structs, slices, arrays, and block/array-like macros are used as the last
argument in an expression list, allow them to overflow (like blocks/closures)
instead of being indented on a new line.

- **Default value**: `false`
- **Possible values**: `true`, `false`
- **Stable**: No (tracking issue: [#3370](https://github.com/rust-lang/rustfmt/issues/3370))

#### `false` (default):

```rust
fn example() {
    foo(ctx, |param| {
        action();
        foo(param)
    });

    foo(
        ctx,
        Bar {
            x: value,
            y: value2,
        },
    );

    foo(
        ctx,
        &[
            MAROON_TOMATOES,
            PURPLE_POTATOES,
            ORGANE_ORANGES,
            GREEN_PEARS,
            RED_APPLES,
        ],
    );

    foo(
        ctx,
        vec![
            MAROON_TOMATOES,
            PURPLE_POTATOES,
            ORGANE_ORANGES,
            GREEN_PEARS,
            RED_APPLES,
        ],
    );
}
```

#### `true`:

```rust
fn example() {
    foo(ctx, |param| {
        action();
        foo(param)
    });

    foo(ctx, Bar {
        x: value,
        y: value2,
    });

    foo(ctx, &[
        MAROON_TOMATOES,
        PURPLE_POTATOES,
        ORGANE_ORANGES,
        GREEN_PEARS,
        RED_APPLES,
    ]);

    foo(ctx, vec![
        MAROON_TOMATOES,
        PURPLE_POTATOES,
        ORGANE_ORANGES,
        GREEN_PEARS,
        RED_APPLES,
    ]);
}
```

## `remove_nested_parens`

Remove nested parens.

- **Default value**: `true`,
- **Possible values**: `true`, `false`
- **Stable**: Yes


#### `true` (default):
```rust
fn main() {
    (foo());
}
```

#### `false`:
```rust
fn main() {
    (foo());

    ((((foo()))));
}
```


## `reorder_impl_items`

Reorder impl items. `type` and `const` are put first, then macros and methods.

- **Default value**: `false`
- **Possible values**: `true`, `false`
- **Stable**: No (tracking issue: [#3363](https://github.com/rust-lang/rustfmt/issues/3363))

#### `false` (default)

```rust
struct Dummy;

impl Iterator for Dummy {
    fn next(&mut self) -> Option<Self::Item> {
        None
    }

    type Item = i32;
}

impl Iterator for Dummy {
    type Item = i32;

    fn next(&mut self) -> Option<Self::Item> {
        None
    }
}
```

#### `true`

```rust
struct Dummy;

impl Iterator for Dummy {
    type Item = i32;

    fn next(&mut self) -> Option<Self::Item> {
        None
    }
}
```

## `reorder_imports`

Reorder import and extern crate statements alphabetically in groups (a group is
separated by a newline).

- **Default value**: `true`
- **Possible values**: `true`, `false`
- **Stable**: Yes

#### `true` (default):

```rust
use dolor;
use ipsum;
use lorem;
use sit;
```

#### `false`:

```rust
use lorem;
use ipsum;
use dolor;
use sit;
```

## `group_imports`

Controls the strategy for how consecutive imports are grouped together.

Controls the strategy for grouping sets of consecutive imports. Imports may contain newlines between imports and still be grouped together as a single set, but other statements between imports will result in different grouping sets.

- **Default value**: `Preserve`
- **Possible values**: `Preserve`, `StdExternalCrate`, `One`
- **Stable**: No (tracking issue: [#5083](https://github.com/rust-lang/rustfmt/issues/5083))

Each set of imports (one or more `use` statements, optionally separated by newlines) will be formatted independently. Other statements such as `mod ...` or `extern crate ...` will cause imports to not be grouped together.

#### `Preserve` (default):

Preserve the source file's import groups.

```rust
use super::update::convert_publish_payload;
use chrono::Utc;

use alloc::alloc::Layout;
use juniper::{FieldError, FieldResult};
use uuid::Uuid;

use std::sync::Arc;

use broker::database::PooledConnection;

use super::schema::{Context, Payload};
use crate::models::Event;
use core::f32;
```

#### `StdExternalCrate`:

Discard existing import groups, and create three groups for:
1. `std`, `core` and `alloc`,
2. external crates,
3. `self`, `super` and `crate` imports.

```rust
use alloc::alloc::Layout;
use core::f32;
use std::sync::Arc;

use broker::database::PooledConnection;
use chrono::Utc;
use juniper::{FieldError, FieldResult};
use uuid::Uuid;

use super::schema::{Context, Payload};
use super::update::convert_publish_payload;
use crate::models::Event;
```

#### `One`:

Discard existing import groups, and create a single group for everything

```rust
use super::schema::{Context, Payload};
use super::update::convert_publish_payload;
use crate::models::Event;
use alloc::alloc::Layout;
use broker::database::PooledConnection;
use chrono::Utc;
use core::f32;
use juniper::{FieldError, FieldResult};
use std::sync::Arc;
use uuid::Uuid;
```

## `reorder_modules`

Reorder `mod` declarations alphabetically in group.

- **Default value**: `true`
- **Possible values**: `true`, `false`
- **Stable**: Yes

#### `true` (default)

```rust
mod a;
mod b;

mod dolor;
mod ipsum;
mod lorem;
mod sit;
```

#### `false`

```rust
mod b;
mod a;

mod lorem;
mod ipsum;
mod dolor;
mod sit;
```

**Note** `mod` with `#[macro_export]` will not be reordered since that could change the semantics
of the original source code.

## `required_version`

Require a specific version of rustfmt. If you want to make sure that the
specific version of rustfmt is used in your CI, use this option.

- **Default value**: `CARGO_PKG_VERSION`
- **Possible values**: any published version (e.g. `"0.3.8"`)
- **Stable**: No (tracking issue: [#3386](https://github.com/rust-lang/rustfmt/issues/3386))

## `short_array_element_width_threshold`

The width threshold for an array element to be considered "short".

The layout of an array is dependent on the length of each of its elements. 
If the length of every element in an array is below this threshold (all elements are "short") then the array can be formatted in the mixed/compressed style, but if any one element has a length that exceeds this threshold then the array elements will have to be formatted vertically.

- **Default value**: `10`
- **Possible values**: any positive integer that is less than or equal to the value specified for [`max_width`](#max_width)
- **Stable**: Yes

#### `10` (default):
```rust
fn main() {
    pub const FORMAT_TEST: [u64; 5] = [
        0x0000000000000000,
        0xaaaaaaaaaaaaaaaa,
        0xbbbbbbbbbbbbbbbb,
        0xcccccccccccccccc,
        0xdddddddddddddddd,
    ];
}
```
#### `20`:
```rust
fn main() {
    pub const FORMAT_TEST: [u64; 5] = [
        0x0000000000000000, 0xaaaaaaaaaaaaaaaa, 0xbbbbbbbbbbbbbbbb, 0xcccccccccccccccc,
        0xdddddddddddddddd,
    ];
}
```
See also [`max_width`](#max_width).

## `skip_children`

Don't reformat out of line modules

- **Default value**: `false`
- **Possible values**: `true`, `false`
- **Stable**: No (tracking issue: [#3389](https://github.com/rust-lang/rustfmt/issues/3389))

## `single_line_if_else_max_width`

Maximum line length for single line if-else expressions. A value of `0` (zero) results in if-else expressions always being broken into multiple lines. Note this occurs when `use_small_heuristics` is set to `Off`.

- **Default value**: `50`
- **Possible values**: any positive integer that is less than or equal to the value specified for [`max_width`](#max_width)
- **Stable**: Yes

By default this option is set as a percentage of [`max_width`](#max_width) provided by [`use_small_heuristics`](#use_small_heuristics), but a value set directly for `single_line_if_else_max_width` will take precedence.

See also [`max_width`](#max_width) and [`use_small_heuristics`](#use_small_heuristics)

## `single_line_let_else_max_width`

Maximum line length for single line let-else statements.
See the [let-else statement section of the Rust Style Guide](https://github.com/rust-lang/rust/blob/master/src/doc/style-guide/src/statements.md#else-blocks-let-else-statements) for more details on when a let-else statement may be written on a single line.
A value of `0` (zero) means the divergent `else` block will always be formatted over multiple lines.
Note this occurs when `use_small_heuristics` is set to `Off`.

By default this option is set as a percentage of [`max_width`](#max_width) provided by [`use_small_heuristics`](#use_small_heuristics), but a value set directly for `single_line_let_else_max_width` will take precedence.

- **Default value**: `50`
- **Possible values**: any positive integer that is less than or equal to the value specified for [`max_width`](#max_width)
- **Stable**: Yes

#### `50` (default):

```rust
fn main() {
    let Some(w) = opt else { return Ok(()) };

    let Some(x) = opt else { return };

    let Some(y) = opt else {
        return;
    };

    let Some(z) = some_very_very_very_very_long_name else {
        return;
    };
}
```

#### `0`:

```rust
fn main() {
    let Some(w) = opt else {
        return Ok(());
    };

    let Some(x) = opt else {
        return;
    };

    let Some(y) = opt else {
        return;
    };

    let Some(z) = some_very_very_very_very_long_name else {
        return;
    };
}
```

#### `100`:

```rust
fn main() {
    let Some(w) = opt else { return Ok(()) };

    let Some(x) = opt else { return };

    let Some(y) = opt else {
        return;
    };

    let Some(z) = some_very_very_very_very_long_name else { return };
}
```

See also [`max_width`](#max_width) and [`use_small_heuristics`](#use_small_heuristics)


## `space_after_colon`

Leave a space after the colon.

- **Default value**: `true`
- **Possible values**: `true`, `false`
- **Stable**: No (tracking issue: [#3366](https://github.com/rust-lang/rustfmt/issues/3366))

#### `true` (default):

```rust
fn lorem<T: Eq>(t: T) {
    let lorem: Dolor = Lorem {
        ipsum: dolor,
        sit: amet,
    };
}
```

#### `false`:

```rust
fn lorem<T:Eq>(t:T) {
    let lorem:Dolor = Lorem {
        ipsum:dolor,
        sit:amet,
    };
}
```

See also: [`space_before_colon`](#space_before_colon).

## `space_before_colon`

Leave a space before the colon.

- **Default value**: `false`
- **Possible values**: `true`, `false`
- **Stable**: No (tracking issue: [#3365](https://github.com/rust-lang/rustfmt/issues/3365))

#### `false` (default):

```rust
fn lorem<T: Eq>(t: T) {
    let lorem: Dolor = Lorem {
        ipsum: dolor,
        sit: amet,
    };
}
```

#### `true`:

```rust
fn lorem<T : Eq>(t : T) {
    let lorem : Dolor = Lorem {
        ipsum : dolor,
        sit : amet,
    };
}
```

See also: [`space_after_colon`](#space_after_colon).

## `spaces_around_ranges`

Put spaces around the .., ..=, and ... range operators

- **Default value**: `false`
- **Possible values**: `true`, `false`
- **Stable**: No (tracking issue: [#3367](https://github.com/rust-lang/rustfmt/issues/3367))

#### `false` (default):

```rust
fn main() {
    let lorem = 0..10;
    let ipsum = 0..=10;

    match lorem {
        1..5 => foo(),
        _ => bar,
    }

    match lorem {
        1..=5 => foo(),
        _ => bar,
    }

    match lorem {
        1...5 => foo(),
        _ => bar,
    }
}
```

#### `true`:

```rust
fn main() {
    let lorem = 0 .. 10;
    let ipsum = 0 ..= 10;

    match lorem {
        1 .. 5 => foo(),
        _ => bar,
    }

    match lorem {
        1 ..= 5 => foo(),
        _ => bar,
    }

    match lorem {
        1 ... 5 => foo(),
        _ => bar,
    }
}
```

## `struct_field_align_threshold`

The maximum diff of width between struct fields to be aligned with each other.

- **Default value** : 0
- **Possible values**: any non-negative integer
- **Stable**: No (tracking issue: [#3371](https://github.com/rust-lang/rustfmt/issues/3371))

#### `0` (default):

```rust
struct Foo {
    x: u32,
    yy: u32,
    zzz: u32,
}
```

#### `20`:

```rust
struct Foo {
    x:   u32,
    yy:  u32,
    zzz: u32,
}
```

## `struct_lit_single_line`

Put small struct literals on a single line

- **Default value**: `true`
- **Possible values**: `true`, `false`
- **Stable**: No (tracking issue: [#3357](https://github.com/rust-lang/rustfmt/issues/3357))

#### `true` (default):

```rust
fn main() {
    let lorem = Lorem { foo: bar, baz: ofo };
}
```

#### `false`:

```rust
fn main() {
    let lorem = Lorem {
        foo: bar,
        baz: ofo,
    };
}
```

See also: [`indent_style`](#indent_style).

## `struct_lit_width`

Maximum width in the body of a struct literal before falling back to vertical formatting. A value of `0` (zero) results in struct literals always being broken into multiple lines. Note this occurs when `use_small_heuristics` is set to `Off`.

- **Default value**: `18`
- **Possible values**: any positive integer that is less than or equal to the value specified for [`max_width`](#max_width)
- **Stable**: Yes

By default this option is set as a percentage of [`max_width`](#max_width) provided by [`use_small_heuristics`](#use_small_heuristics), but a value set directly for `struct_lit_width` will take precedence.

See also [`max_width`](#max_width), [`use_small_heuristics`](#use_small_heuristics), and [`struct_lit_single_line`](#struct_lit_single_line)

## `struct_variant_width`

Maximum width in the body of a struct variant before falling back to vertical formatting. A value of `0` (zero) results in struct literals always being broken into multiple lines. Note this occurs when `use_small_heuristics` is set to `Off`.

- **Default value**: `35`
- **Possible values**: any positive integer that is less than or equal to the value specified for [`max_width`](#max_width)
- **Stable**: Yes

By default this option is set as a percentage of [`max_width`](#max_width) provided by [`use_small_heuristics`](#use_small_heuristics), but a value set directly for `struct_variant_width` will take precedence.

See also [`max_width`](#max_width) and [`use_small_heuristics`](#use_small_heuristics)

## `style_edition`

Controls the edition of the [Rust Style Guide] to use for formatting ([RFC 3338])

- **Default value**: `"2015"`
- **Possible values**: `"2015"`, `"2018"`, `"2021"`, `"2024"` (unstable variant)
- **Stable**: No

[Rust Style Guide]: https://doc.rust-lang.org/nightly/style-guide/
[RFC 3338]: https://rust-lang.github.io/rfcs/3338-style-evolution.html

## `tab_spaces`

Number of spaces per tab

- **Default value**: `4`
- **Possible values**: any positive integer
- **Stable**: Yes

#### `4` (default):

```rust
fn lorem() {
    let ipsum = dolor();
    let sit = vec![
        "amet consectetur adipiscing elit amet",
        "consectetur adipiscing elit amet consectetur.",
    ];
}
```

#### `2`:

```rust
fn lorem() {
  let ipsum = dolor();
  let sit = vec![
    "amet consectetur adipiscing elit amet",
    "consectetur adipiscing elit amet consectetur.",
  ];
}
```

See also: [`hard_tabs`](#hard_tabs).


## `trailing_comma`

How to handle trailing commas for lists

- **Default value**: `"Vertical"`
- **Possible values**: `"Always"`, `"Never"`, `"Vertical"`
- **Stable**: No (tracking issue: [#3379](https://github.com/rust-lang/rustfmt/issues/3379))

#### `"Vertical"` (default):

```rust
fn main() {
    let Lorem { ipsum, dolor, sit } = amet;
    let Lorem {
        ipsum,
        dolor,
        sit,
        amet,
        consectetur,
        adipiscing,
    } = elit;
}
```

#### `"Always"`:

```rust
fn main() {
    let Lorem { ipsum, dolor, sit, } = amet;
    let Lorem {
        ipsum,
        dolor,
        sit,
        amet,
        consectetur,
        adipiscing,
    } = elit;
}
```

#### `"Never"`:

```rust
fn main() {
    let Lorem { ipsum, dolor, sit } = amet;
    let Lorem {
        ipsum,
        dolor,
        sit,
        amet,
        consectetur,
        adipiscing
    } = elit;
}
```

See also: [`match_block_trailing_comma`](#match_block_trailing_comma).

## `trailing_semicolon`

Add trailing semicolon after break, continue and return

- **Default value**: `true`
- **Possible values**: `true`, `false`
- **Stable**: No (tracking issue: [#3378](https://github.com/rust-lang/rustfmt/issues/3378))

#### `true` (default):
```rust
fn foo() -> usize {
    return 0;
}
```

#### `false`:
```rust
fn foo() -> usize {
    return 0
}
```

## `type_punctuation_density`

Determines if `+` or `=` are wrapped in spaces in the punctuation of types

- **Default value**: `"Wide"`
- **Possible values**: `"Compressed"`, `"Wide"`
- **Stable**: No (tracking issue: [#3364](https://github.com/rust-lang/rustfmt/issues/3364))

#### `"Wide"` (default):

```rust
fn lorem<Ipsum: Dolor + Sit = Amet>() {
    // body
}
```

#### `"Compressed"`:

```rust
fn lorem<Ipsum: Dolor+Sit=Amet>() {
    // body
}
```

## `unstable_features`

Enable unstable features on the unstable channel.

- **Default value**: `false`
- **Possible values**: `true`, `false`
- **Stable**: No (tracking issue: [#3387](https://github.com/rust-lang/rustfmt/issues/3387))

## `use_field_init_shorthand`

Use field initialize shorthand if possible.

- **Default value**: `false`
- **Possible values**: `true`, `false`
- **Stable**: Yes

#### `false` (default):

```rust
struct Foo {
    x: u32,
    y: u32,
    z: u32,
}

fn main() {
    let x = 1;
    let y = 2;
    let z = 3;
    let a = Foo { x, y, z };
    let b = Foo { x: x, y: y, z: z };
}
```

#### `true`:

```rust
struct Foo {
    x: u32,
    y: u32,
    z: u32,
}

fn main() {
    let x = 1;
    let y = 2;
    let z = 3;
    let a = Foo { x, y, z };
}
```

## `use_small_heuristics`

This option can be used to simplify the management and bulk updates of the granular width configuration settings ([`fn_call_width`](#fn_call_width), [`attr_fn_like_width`](#attr_fn_like_width), [`struct_lit_width`](#struct_lit_width), [`struct_variant_width`](#struct_variant_width), [`array_width`](#array_width), [`chain_width`](#chain_width), [`single_line_if_else_max_width`](#single_line_if_else_max_width)), that respectively control when formatted constructs are multi-lined/vertical based on width.

Note that explicitly provided values for the width configuration settings take precedence and override the calculated values determined by `use_small_heuristics`.

- **Default value**: `"Default"`
- **Possible values**: `"Default"`, `"Off"`, `"Max"`
- **Stable**: Yes

#### `Default` (default):
When `use_small_heuristics` is set to `Default`, the values for the granular width settings are calculated as a ratio of the value for `max_width`.

The ratios are:
* [`fn_call_width`](#fn_call_width) - `60%`
* [`attr_fn_like_width`](#attr_fn_like_width) - `70%`
* [`struct_lit_width`](#struct_lit_width) - `18%`
* [`struct_variant_width`](#struct_variant_width) - `35%`
* [`array_width`](#array_width) - `60%`
* [`chain_width`](#chain_width) - `60%`
* [`single_line_if_else_max_width`](#single_line_if_else_max_width) - `50%`
* [`single_line_let_else_max_width`](#single_line_let_else_max_width) - `50%`

For example when `max_width` is set to `100`, the width settings are:
* `fn_call_width=60`
* `attr_fn_like_width=70`
* `struct_lit_width=18`
* `struct_variant_width=35`
* `array_width=60`
* `chain_width=60`
* `single_line_if_else_max_width=50`
* `single_line_let_else_max_width=50`

and when `max_width` is set to `200`:
* `fn_call_width=120`
* `attr_fn_like_width=140`
* `struct_lit_width=36`
* `struct_variant_width=70`
* `array_width=120`
* `chain_width=120`
* `single_line_if_else_max_width=100`
* `single_line_let_else_max_width=100`

```rust
enum Lorem {
    Ipsum,
    Dolor(bool),
    Sit { amet: Consectetur, adipiscing: Elit },
}

fn main() {
    lorem(
        "lorem",
        "ipsum",
        "dolor",
        "sit",
        "amet",
        "consectetur",
        "adipiscing",
    );

    let lorem = Lorem {
        ipsum: dolor,
        sit: amet,
    };
    let lorem = Lorem { ipsum: dolor };

    let lorem = if ipsum { dolor } else { sit };
}
```

#### `Off`:
When `use_small_heuristics` is set to `Off`, the granular width settings are functionally disabled and ignored. See the documentation for the respective width config options for specifics.

```rust
enum Lorem {
    Ipsum,
    Dolor(bool),
    Sit {
        amet: Consectetur,
        adipiscing: Elit,
    },
}

fn main() {
    lorem("lorem", "ipsum", "dolor", "sit", "amet", "consectetur", "adipiscing");

    let lorem = Lorem {
        ipsum: dolor,
        sit: amet,
    };

    let lorem = if ipsum {
        dolor
    } else {
        sit
    };
}
```

#### `Max`:
When `use_small_heuristics` is set to `Max`, then each granular width setting is set to the same value as `max_width`.

So if `max_width` is set to `200`, then all the width settings are also set to `200`.
* `fn_call_width=200`
* `attr_fn_like_width=200`
* `struct_lit_width=200`
* `struct_variant_width=200`
* `array_width=200`
* `chain_width=200`
* `single_line_if_else_max_width=200`
* `single_line_let_else_max_width=200`

```rust
enum Lorem {
    Ipsum,
    Dolor(bool),
    Sit { amet: Consectetur, adipiscing: Elit },
}

fn main() {
    lorem("lorem", "ipsum", "dolor", "sit", "amet", "consectetur", "adipiscing");

    let lorem = Lorem { ipsum: dolor, sit: amet };

    let lorem = if ipsum { dolor } else { sit };
}
```


See also:
* [`max_width`](#max_width)
* [`fn_call_width`](#fn_call_width)
* [`attr_fn_like_width`](#attr_fn_like_width)
* [`struct_lit_width`](#struct_lit_width)
* [`struct_variant_width`](#struct_variant_width)
* [`array_width`](#array_width)
* [`chain_width`](#chain_width)
* [`single_line_if_else_max_width`](#single_line_if_else_max_width)
* [`single_line_let_else_max_width`](#single_line_let_else_max_width)

## `use_try_shorthand`

Replace uses of the try! macro by the ? shorthand

- **Default value**: `false`
- **Possible values**: `true`, `false`
- **Stable**: Yes

#### `false` (default):

```rust
fn main() {
    let lorem = ipsum.map(|dolor| dolor.sit())?;

    let lorem = try!(ipsum.map(|dolor| dolor.sit()));
}
```

#### `true`:

```rust
fn main() {
    let lorem = ipsum.map(|dolor| dolor.sit())?;
}
```

## `version`

<<<<<<< HEAD
This option is deprecated and has been replaced by [`style_edition`](#style_edition)
=======
This option is deprecated and has been replaced by [`style_edition`](#style_edition).
`version = "One"` is equivalent to `style_edition = "(2015|2018|2021)"` and
`version = "Two"` is equivalent to `style_edition = "2024"`
>>>>>>> 9f8fcc2f

- **Default value**: `One`
- **Possible values**: `One`, `Two`
- **Stable**: No (tracking issue: [#3383](https://github.com/rust-lang/rustfmt/issues/3383))

### Example

```toml
version = "Two"
```

## `where_single_line`

Forces the `where` clause to be laid out on a single line.

- **Default value**: `false`
- **Possible values**: `true`, `false`
- **Stable**: No (tracking issue: [#3359](https://github.com/rust-lang/rustfmt/issues/3359))

#### `false` (default):

```rust
impl<T> Lorem for T
where
    Option<T>: Ipsum,
{
    // body
}
```

#### `true`:

```rust
impl<T> Lorem for T
where Option<T>: Ipsum
{
    // body
}
```

See also [`brace_style`](#brace_style), [`control_brace_style`](#control_brace_style).


## `wrap_comments`

Break comments to fit on the line

Note that no wrapping will happen if:
1. The comment is the start of a markdown header doc comment
2. A URL was found in the comment

- **Default value**: `false`
- **Possible values**: `true`, `false`
- **Stable**: No (tracking issue: [#3347](https://github.com/rust-lang/rustfmt/issues/3347))

#### `false` (default):

```rust
// Lorem ipsum dolor sit amet, consectetur adipiscing elit,
// sed do eiusmod tempor incididunt ut labore et dolore
// magna aliqua. Ut enim ad minim veniam, quis nostrud
// exercitation ullamco laboris nisi ut aliquip ex ea
// commodo consequat.

// Lorem ipsum dolor sit amet, consectetur adipiscing elit, sed do eiusmod tempor incididunt ut labore et dolore magna aliqua. Ut enim ad minim veniam, quis nostrud exercitation ullamco laboris nisi ut aliquip ex ea commodo consequat.

// Information on the lorem ipsum can be found at the following url: https://en.wikipedia.org/wiki/Lorem_ipsum. Its text is: lorem ipsum dolor sit amet, consectetur adipiscing elit, sed do eiusmod tempor incididunt ut labore et dolore magna aliqua. Ut enim ad minim veniam, quis nostrud exercitation ullamco laboris nisi ut aliquip ex ea commodo consequat.

/// # This doc comment is a very long header (it starts with a '#'). Had it not been a header it would have been wrapped. But because it is a header, it will not be. That is because wrapping a markdown header breaks it.
struct Foo {}
```

#### `true`:

```rust
// Lorem ipsum dolor sit amet, consectetur adipiscing elit,
// sed do eiusmod tempor incididunt ut labore et dolore
// magna aliqua. Ut enim ad minim veniam, quis nostrud
// exercitation ullamco laboris nisi ut aliquip ex ea
// commodo consequat.

// Lorem ipsum dolor sit amet, consectetur adipiscing elit,
// sed do eiusmod tempor incididunt ut labore et dolore
// magna aliqua. Ut enim ad minim veniam, quis nostrud
// exercitation ullamco laboris nisi ut aliquip ex ea
// commodo consequat.

// Information on the lorem ipsum can be found at the following url: https://en.wikipedia.org/wiki/Lorem_ipsum. Its text is: lorem ipsum dolor sit amet, consectetur adipiscing elit, sed do eiusmod tempor incididunt ut labore et dolore magna aliqua. Ut enim ad minim veniam, quis nostrud exercitation ullamco laboris nisi ut aliquip ex ea commodo consequat.

/// # This doc comment is a very long header (it starts with a '#'). Had it not been a header it would have been wrapped. But because it is a header, it will not be. That is because wrapping a markdown header breaks it.
struct Foo {}
```

# Internal Options

## `emit_mode`

Internal option

## `make_backup`

Internal option, use `--backup`

## `print_misformatted_file_names`

Internal option, use `-l` or `--files-with-diff`<|MERGE_RESOLUTION|>--- conflicted
+++ resolved
@@ -3062,13 +3062,9 @@
 
 ## `version`
 
-<<<<<<< HEAD
-This option is deprecated and has been replaced by [`style_edition`](#style_edition)
-=======
 This option is deprecated and has been replaced by [`style_edition`](#style_edition).
 `version = "One"` is equivalent to `style_edition = "(2015|2018|2021)"` and
 `version = "Two"` is equivalent to `style_edition = "2024"`
->>>>>>> 9f8fcc2f
 
 - **Default value**: `One`
 - **Possible values**: `One`, `Two`
