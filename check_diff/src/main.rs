--- conflicted
+++ resolved
@@ -1,10 +1,7 @@
 use check_diff::compile_rustfmt;
 use clap::Parser;
-<<<<<<< HEAD
-=======
 use tempfile::Builder;
 use tracing::info;
->>>>>>> 9f8fcc2f
 
 /// Inputs for the check_diff script
 #[derive(Parser)]
@@ -23,9 +20,6 @@
 }
 
 fn main() {
-<<<<<<< HEAD
-    let _args = CliInputs::parse();
-=======
     tracing_subscriber::fmt()
         .with_env_filter(tracing_subscriber::EnvFilter::from_env("CHECK_DIFF_LOG"))
         .init();
@@ -38,5 +32,4 @@
         args.feature_branch,
         args.commit_hash,
     );
->>>>>>> 9f8fcc2f
 }