--- conflicted
+++ resolved
@@ -9,8 +9,4 @@
 clap = { version = "4.4.2", features = ["derive"] }
 tracing = "0.1.37"
 tracing-subscriber = { version = "0.3.17", features = ["env-filter"] }
-<<<<<<< HEAD
-[dev-dependencies]
-=======
->>>>>>> 9f8fcc2f
 tempfile = "3"