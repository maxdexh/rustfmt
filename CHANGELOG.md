# Changelog

## [1.8.0] 2024-09-20

### Fixed
- Fix issue where rustfmt would crash on Windows when using the `ignore` option [#6178](https://github.com/rust-lang/rustfmt/issues/6178)

### Changed
- `rustfmt --version` now prints a commit hash that is 10 characters long [#6258](https://github.com/rust-lang/rustfmt/pull/6258)
- `rustfmt --version` will no longer print empty git information when git information isn't available at build time.
  For example, git information is not available when building rustfmt from a source tarball [#6266](https://github.com/rust-lang/rustfmt/pull/6266)
- `version` has been soft deprecated and replaced by `style_edition`.
  `style_edition=2024` is equivalent to `version=Two` and `style_edition={2015|2018|2021}`
  are equivalent to `version=One` [#6247](https://github.com/rust-lang/rustfmt/pull/6247)
- When `style_edition=2024` is configured `overflow_delimited_expr` will default to `true` [#6260](https://github.com/rust-lang/rustfmt/pull/6260).
  ```rust
  // with style_edition=2015
  do_thing(
      x,
      Bar {
          x: value,
          y: value2,
      },
  );

  // with style_edition=2024
  do_thing(x, Bar {
      x: value,
      y: value2,
  });
  ```
- When `style_edition=2024` is configured rustfmt will apply the [style guide's version sorting algorithm]
  when sorting imports [#6284](https://github.com/rust-lang/rustfmt/pull/6284)
  ```rust
  // with style_edition=2015
  use std::num::{NonZeroU16, NonZeroU32, NonZeroU64, NonZeroU8};

  // with style_edition=2024
  use std::num::{NonZeroU8, NonZeroU16, NonZeroU32, NonZeroU64};
  ```
  [style guide's version sorting algorithm]: https://doc.rust-lang.org/nightly/style-guide/#sorting
<<<<<<< HEAD
- When parsing rustfmt configurations fails, rustfmt will now include the path to the toml file in the erorr message [#6302](https://github.com/rust-lang/rustfmt/issues/6302)
=======
- When parsing rustfmt configurations fails, rustfmt will now include the path to the toml file in the error message [#6302](https://github.com/rust-lang/rustfmt/issues/6302)
>>>>>>> 9f8fcc2f

### Added
- rustfmt now formats trailing where clauses in type aliases [#5887](https://github.com/rust-lang/rustfmt/pull/5887)
  ```rust
  type Foo
      = Bar
  where
      A: B,
      C: D;
  ```
- Users can now configure which `style_edition` rustfmt uses when formatting their code as specified
  in [RFC 3338](https://rust-lang.github.io/rfcs/3338-style-evolution.html). Users are encouraged to configure `style_edition`
  in their `rustfmt.toml` files, but the value can also be specified via the cli with `--unstable-features --style-edition={style_edition}`.
  When `style_edition` is not explicitly configured it will be inferred from the `edition` configuration.
  When neither `style_edition` nor `edition` are configured `style_edition` defaults to `2015` [#6247](https://github.com/rust-lang/rustfmt/pull/6247)

### Misc
- Removed `tracing-attributes` dependency [#6208](https://github.com/rust-lang/rustfmt/pull/6208)
- Reduced syn's features in the internal `config_proc_macro` crate [#6237](https://github.com/rust-lang/rustfmt/pull/6237)

## [1.7.1] 2024-06-24

### Fixed

- Fix an idempotency issue when rewriting where clauses in which rustfmt would continuously add a trailing comma `,` to the end of trailing line comments [#5941](https://github.com/rust-lang/rustfmt/issues/5941).
- Prevent enum variant attributes from wrapping one character early when using `version=Two` [#5801](https://github.com/rust-lang/rustfmt/issues/5801)
- Properly wrap macro matchers at the `max_width` when using `version=Two` and `format_macro_matchers=true` [#3805](https://github.com/rust-lang/rustfmt/issues/3805)
- Prevent panic when formatting trait declaration with non [Unicode Normalization Form] C (NFC) identifiers [#6069](https://github.com/rust-lang/rustfmt/issues/6069)
  ```rust
  // The ó below is two codepoints, ASCII o followed by U+0301 COMBINING ACUTE ACCENT.
  // It NFC-normalizes to ó, U+00F3 LATIN SMALL LETTER O WITH ACUTE.
  trait Foó: Bar {}
  ```
  [unicode normalization form]: https://unicode.org/reports/tr15/
- Ensure a space is added to a range expression, when the right hand side of the range expression is a binary expression that ends with a trailing period [#6059](https://github.com/rust-lang/rustfmt/issues/6059)
  ```rust
  let range = 3. / 2. ..4.;
  ```
- When using `version=Two`, comments in match arms that contain `=>` no longer prevent formatting [#5998](https://github.com/rust-lang/rustfmt/issues/5998)
  ```rust
  match a {
      _ =>
      // comment with =>
      {
          println!("A")
      }
  }
  ```
- Prevent panics when formatting input that contains the expanded form of `offset_of!` [#5885](https://github.com/rust-lang/rustfmt/issues/5885) [#6105](https://github.com/rust-lang/rustfmt/issues/6105)
  ```rust
  const _: () = builtin # offset_of(x, x);
  ```
- When using `version=Two` inner attributes in `match` expressions are correctly indented [#6147](https://github.com/rust-lang/rustfmt/issues/6147)
  ```rust
  pub fn main() {
      match x {
          #![attr1]
          #![attr2]
          _ => (),
      }
  }
  ```
- Output correct syntax for type ascription builtin [#6159](https://github.com/rust-lang/rustfmt/issues/6159)
  ```rust
  fn main() {
      builtin # type_ascribe(10, usize)
  }
  ```
- rustfmt no longer removes inner attributes from inline const blocks [#6158](https://github.com/rust-lang/rustfmt/issues/6158)
  ```rust
  fn main() {
      const {
          #![allow(clippy::assertions_on_constants)]

          assert!(1 < 2);
      }
  }
  ```
- rustfmt no longer removes `safe` and `unsafe` keywords from static items in extern blocks.
  This helps support [`#![feature(unsafe_extern_blocks)]`](https://github.com/rust-lang/rust/issues/123743) [#6204](https://github.com/rust-lang/rustfmt/pull/6204)
  ```rust
  #![feature(unsafe_extern_blocks)]

  unsafe extern "C" {
      safe static TEST1: i32;
      unsafe static TEST2: i32;
  }
  ```


### Changed

- `hide_parse_errors` has been soft deprecated and it's been renamed to `show_parse_errors` [#5961](https://github.com/rust-lang/rustfmt/pull/5961).
- The diff output produced by `rustfmt --check` is more compatible with editors that support navigating directly to line numbers [#5971](https://github.com/rust-lang/rustfmt/pull/5971)
- When using `version=Two`, the `trace!` macro from the [log crate] is now formatted similarly to `debug!`, `info!`, `warn!`, and `error!` [#5987](https://github.com/rust-lang/rustfmt/issues/5987).

  [log crate]: https://crates.io/crates/log


### Added

- `generated_marker_line_search_limit` is a new unstable configuration option that allows users to configure how many lines to search for an `@generated` marker when `format_generated_files=false` [#5658](https://github.com/rust-lang/rustfmt/issues/5658)


### Misc

- Updating `dirs 4.0.0 -> 5.0.1` and `cargo_metadata 0.15.4 -> 0.18.0` [#6033] (https://github.com/rust-lang/rustfmt/issues/6033)
  - For reference, here's the [dirs v5 changelog](https://github.com/dirs-dev/dirs-rs/blob/main/README.md#5)
- Updated [itertools v0.11 -> v0.12](https://github.com/rust-itertools/itertools/blob/v0.12.1/CHANGELOG.md#0120) [#6093](https://github.com/rust-lang/rustfmt/pull/6093)
- Addressed clap deprecations output when running `cargo check --features clap/deprecated` [#6101](https://github.com/rust-lang/rustfmt/pull/6101)
- Bumped bytecount `0.6.4` -> `0.6.8` to fix compilation issues with the `generic-simd` feature. See [bytecount#92] and [bytecount#93]

  [bytecount#92]: https://github.com/llogiq/bytecount/pull/92
  [bytecount#93]: https://github.com/llogiq/bytecount/pull/93
- Replace the `lazy_static` dependency with `std::sync::OnceLock` [#6154](https://github.com/rust-lang/rustfmt/pull/6154)

## [1.7.0] 2023-10-22

### Fixed

- Sometimes when `format_code_in_doc_comments=true` was set some line comments were converted to block comments [#5533](https://github.com/rust-lang/rustfmt/issues/5533)
- rustfmt will no longer remove the braces in match arms when the block has a labeled [#5676](https://github.com/rust-lang/rustfmt/issues/5676)
  ```rust
  fn main() {
      match true {
          true => 'a: {
              break 'a
          }
          _ => (),
      }
  }
  ```
- Calling methods on float literals ending in `.` will now be wrapped in parenthesis. e.g. `0. .to_string()` will be formatted as `(0.).to_string()` [#5791](https://github.com/rust-lang/rustfmt/issues/5791)
- Prevent ICE when formatting empty `macro_rules!` branch [#5730](https://github.com/rust-lang/rustfmt/issues/5730)
  ```rust
  macro_rules! statement {
      () => {;};
  }
  ```
- Prevent ICE when formatting `vec!{}` [#5735](https://github.com/rust-lang/rustfmt/issues/5735)
- Prevent internal trailing whitespace error when formatting an empty `macro_rules!` definition e.g. `macro_rules! foo {}` [#5882](https://github.com/rust-lang/rustfmt/issues/5882)
- Formatting doc comment lines that start with `.` or `)` won't be treated as ordered markdown lists because `.` or `)` must be preceded by a number to start an ordered markdown list [#5835](https://github.com/rust-lang/rustfmt/pull/5835)
- Add parenthesis around closures when they're used as method receives, don't have a block body, and end with `.` [#4808](https://github.com/rust-lang/rustfmt/issues/4808)
  ```rust
  fn main() {
      || (10.).method();
      (|| ..).method();
      (|| 1..).method();
  }
  ```
- Prevent removing `for<T>` when using the [`#![feature(non_lifetime_binders)]`](https://github.com/rust-lang/rust/issues/108185) [#5721](https://github.com/rust-lang/rustfmt/issues/5721)
  ```rust
  #![feature(non_lifetime_binders)]
  #![allow(incomplete_features)]

  trait Other<U: ?Sized> {}

  trait Trait<U>
  where
      for<T> U: Other<T> {}
  ```
- Fix various issues with comments in imports [#5852](https://github.com/rust-lang/rustfmt/issues/5852) [#4708](https://github.com/rust-lang/rustfmt/issues/4708) [#3984](https://github.com/rust-lang/rustfmt/issues/3984)
- When setting `version = Two` newlines between where clause bounds will be removed [#5655](https://github.com/rust-lang/rustfmt/issues/5655)
  ```rust
  fn foo<T>(_: T)
  where
      T: std::fmt::Debug,
      T: std::fmt::Display,
  {
  }
  ```
- Improve formatting of `let-else` statements that have leading attributes When setting `version = Two` [#5901](https://github.com/rust-lang/rustfmt/issues/5901)
- Prevent comment duplication in expressions wrapped in parenthesis. [#5871](https://github.com/rust-lang/rustfmt/issues/5871)
- Adjust the span derivation used when rewriting const generics. The incorrect span derivation lead to invalid code after reformatting. [#5935](https://github.com/rust-lang/rustfmt/issues/5935)


### Changed

- rustfmt no longer removes explicit `Rust` ABIs. e.g `extern "Rust" fn im_a_rust_fn() {}` [#5701](https://github.com/rust-lang/rustfmt/issues/5701)
- Setting `trailing_semicolon = false` will only remove trailing `;` on the last expression in a block [#5797](https://github.com/rust-lang/rustfmt/issues/5797)
- Update the format of `cargo help fmt` to be more consistent with other standard commands [#5908](https://github.com/rust-lang/rustfmt/pull/5908)

### Added

- Users can now set `skip_macro_invocations` in `rustfmt.toml` [#5816](https://github.com/rust-lang/rustfmt/issues/5816)
- Adds initial support for formatting `let-chains`. **`let-chains` are still a nightly feature and their formatting is subject to change** [#5910](https://github.com/rust-lang/rustfmt/pull/5910). Formatting was implemented following the rules outlined in [rust-lang/rust#110568](https://github.com/rust-lang/rust/pull/110568)

### Misc

- Support the experimental `dyn*` syntax, enabled by `#![feature(dyn_star)]` [#5542](https://github.com/rust-lang/rustfmt/issues/5542)
- Replace `unicode_categories` dependency with `unicode-properties` [#5864](https://github.com/rust-lang/rustfmt/pull/5864)

## [1.6.0] 2023-07-02

### Added

- Support for formatting let-else statements [#5690]
- New config option, `single_line_let_else_max_width`, that allows users to configure the maximum length of single line `let-else` statements. `let-else` statements that otherwise meet the requirements to be formatted on a single line will have their divergent`else` block formatted over multiple lines if they exceed this length [#5684]

[#5690]: https://github.com/rust-lang/rustfmt/pull/5690
[#5684]: https://github.com/rust-lang/rustfmt/issues/5684

## [1.5.3] 2023-06-20

### Fixed

- When formatting doc comments with `wrap_comments = true` rustfmt will no longer wrap markdown tables [#4210](https://github.com/rust-lang/rustfmt/issues/4210)
- Properly handle wrapping comments that include a numbered list in markdown [#5416](https://github.com/rust-lang/rustfmt/issues/5416)
- Properly handle markdown sublists that utilize a `+` [#4041](https://github.com/rust-lang/rustfmt/issues/4041)
- rustfmt will no longer use shorthand initialization when rewriting a tuple struct even when `use_field_init_shorthand = true` as this leads to code that could no longer compile.
  Take the following struct as an example `struct MyStruct(u64);`. rustfmt will no longer format `MyStruct { 0: 0 }` as `MyStruct { 0 }` [#5488](https://github.com/rust-lang/rustfmt/issues/5488)
- rustfmt no longer panics when formatting an empty code block in a doc comment with `format_code_in_doc_comments = true` [#5234](https://github.com/rust-lang/rustfmt/issues/5234). For example:
  ```rust
  /// ```
  ///
  /// ```
  fn main() {}
  ```
- rustfmt no longer incorrectly duplicates the where clause bounds when using const expression in where clause bounds with feature `#![feature(generic_const_exprs)]` [#5691](https://github.com/rust-lang/rustfmt/issues/5691). e.g.:
  ```rust
  struct S<const C: usize>
  where
      [(); { num_slots!(C) }]:, {
      // code ...
  }
  ```
- Prevent ICE when parsing invalid attributes in `cfg_if!` macros [#5728](https://github.com/rust-lang/rustfmt/issues/5728), [#5729](https://github.com/rust-lang/rustfmt/issues/5729)
- rustfmt no longer loses comments placed between a doc comment and generic params [#5320](https://github.com/rust-lang/rustfmt/issues/5320)
- Handle explicit discriminants in enums with comments present [#5686](https://github.com/rust-lang/rustfmt/issues/5686)

### Changed

- Users can now control whether rustc parser errors are displayed with color using rustfmt's `--color` option. To disable colored errors pass `--color=Never` to rustfmt [#5717](https://github.com/rust-lang/rustfmt/issues/5717)


### Added

- rustfmt now recognises `+` as the start of a markdown list, and won't incorrectly wrap sublists that begin with `+` when formatting doc comments with `wrap_comments = true` [#5560](https://github.com/rust-lang/rustfmt/pull/5560)

### Misc

- Update various dependencies, including `syn`, `cargo_metadata`, `env_logger`, and `toml`

## [1.5.2] 2023-01-24

### Fixed

- Resolve issue when comments are found within const generic defaults in unit structs [#5668](https://github.com/rust-lang/rustfmt/issues/5668)
- Resolve issue when block comments are found within trait generics [#5358](https://github.com/rust-lang/rustfmt/issues/5358)
- Correctly handle alignment of comments containing unicode characters [#5504](https://github.com/rust-lang/rustfmt/issues/5504)
- Properly indent a single generic bound that requires being written across multiple lines [#4689](https://github.com/rust-lang/rustfmt/issues/4689) (n.b. this change is version gated and will only appear when the `version` configuration option is set to `Two`)

### Changed

- Renamed `fn_args_layout` configuration option to `fn_params_layout` [#4149](https://github.com/rust-lang/rustfmt/issues/4149). Note that `fn_args_layout` has only been soft deprecated: `fn_args_layout` will continue to work without issue, but rustfmt will display a warning to encourage users to switch to the new name

### Added

- New configuration option [`skip_macro_invocations`](https://rust-lang.github.io/rustfmt/?version=master&search=#skip_macro_invocations) [#5347](https://github.com/rust-lang/rustfmt/pull/5347) that can be used to globally define a single enumerated list of macro calls that rustfmt should skip formatting. rustfmt [currently also supports this via a custom tool attribute](https://github.com/rust-lang/rustfmt#tips), however, these cannot be used in all contexts because [custom inner attributes are unstable](https://github.com/rust-lang/rust/issues/54726)

### Misc

- rustfmt now internally supports the ability to have both stable and unstable variants of a configuration option [#5378](https://github.com/rust-lang/rustfmt/issues/5378). This ability will allow the rustfmt team to make certain configuration options available on stable toolchains more quickly because we no longer have to wait for _every_ variant to be stable-ready before stabilizing _any_ variant. 

### Install/Download Options
- **rustup (nightly)** - nightly-2023-01-24
- **GitHub Release Binaries** - [Release v1.5.2](https://github.com/rust-lang/rustfmt/releases/tag/v1.5.2)
- **Build from source** - [Tag v1.5.2](https://github.com/rust-lang/rustfmt/tree/v1.5.2), see instructions for how to [install rustfmt from source][install-from-source]

## [1.5.1] 2022-06-24

**N.B** A bug was introduced in v1.5.0/nightly-2022-06-15 which modified formatting. If you happened to run rustfmt over your code with one of those ~10 nightlies it's possible you may have seen formatting changes, and you may see additional changes after this fix since that bug has now been reverted.

### Fixed

- Correct an issue introduced in v1.5.0 where formatting changes were unintentionally introduced in a few cases with a large/long construct in a right hand side position (e.g. a large chain on the RHS of a local/assignment statement)
- `cargo fmt --version` properly displays the version value again [#5395](https://github.com/rust-lang/rustfmt/issues/5395)

### Changed

- Properly sort imports containing raw identifiers [#3791](https://github.com/rust-lang/rustfmt/issues/3791) (note this is change version gated, and not applied by default)

### Added

- Add new configuration option, `doc_comment_code_block_width`, which allows for setting a shorter width limit to use for formatting code snippets in doc comments [#5384](https://github.com/rust-lang/rustfmt/issues/5384)

### Install/Download Options
- **rustup (nightly)** - nightly-2022-06-24
- **GitHub Release Binaries** - [Release v1.5.1](https://github.com/rust-lang/rustfmt/releases/tag/v1.5.0)
- **Build from source** - [Tag v1.5.1](https://github.com/rust-lang/rustfmt/tree/v1.5.1), see instructions for how to [install rustfmt from source][install-from-source]

## [1.5.0] 2022-06-14

### Changed

- Simplify the rustfmt help text by eliding the full path to the rustfmt binary path from the usage string when running `rustfmt --help` [#5214](https://github.com/rust-lang/rustfmt/issues/5214)

- Bumped the version for several dependencies. Most notably `dirs` `v2.0.1` -> `v4.0.0`. This changed the global user config directory on macOS from `$HOME/Library/Preferences` to `$HOME/Library/Application Support` [#5237](https://github.com/rust-lang/rustfmt/pull/5237)

### Fixed

- Remove duplicate imports when `imports_granularity` is set to `Item` [#4725](https://github.com/rust-lang/rustfmt/issues/4725)
- Properly handle stdin input containing an inner skip attribute [#5368](https://github.com/rust-lang/rustfmt/issues/5368)
- Maintain attributes on imports when `imports_granularity` is set to `Item` [#5030](https://github.com/rust-lang/rustfmt/issues/5030)
- Format empty trait definitions as a single line when both `empty_item_single_line` is enabled and `brace_style` is set to `AlwaysNextLine` [#5047](https://github.com/rust-lang/rustfmt/issues/5047)
- Don't change granularity of imports containing comments with `imports_granularity` if doing so could lose or misplace those comments [#5311](https://github.com/rust-lang/rustfmt/pull/5311)
- Prevent rustfmt from removing trailing comments at the end of files annotated with inner `#![rustfmt::skip]` attributes [#5033](https://github.com/rust-lang/rustfmt/issues/5033)
- Fixed various `error[internal]: left behind trailing whitespace"` issues:
  - Remove trailing whitespace when formatting a where clause who's bounds have an empty right hand side [#5012](https://github.com/rust-lang/rustfmt/issues/5012) [#4850](https://github.com/rust-lang/rustfmt/issues/4850)
  - Prevent rustfmt from adding an empty comment line when rewriting markdown lists at the start of doc comments. This issue was triggered when `wrap_comments=true` [#5088](https://github.com/rust-lang/rustfmt/issues/5088)
- Prevent adding a block indented newline before a function parameter with a complex type that was formatted over multiple lines [#5125](https://github.com/rust-lang/rustfmt/issues/5125)
- Fix various module resolution issues preventing rustfmt from finding modules that should be formatted:
  - Handle external mods imported via external->inline load hierarchy [#5063](https://github.com/rust-lang/rustfmt/issues/5063)
  - Resolve sub modules of integration tests [#5119](https://github.com/rust-lang/rustfmt/issues/5119)
  - Module resolution will fallback to the current search directory if a relative directory search results in a `FileNotFound` error [#5198](https://github.com/rust-lang/rustfmt/issues/5198)
- Give users a clearer error message when resolving a module who's file path is ambiguous (e.g `x.rs` and `x/mod.rs`). Before users were given a `File not found` error message which was confusing [#5167](https://github.com/rust-lang/rustfmt/issues/5167)
- Fix various issues related to type aliases:
  - Prevent rustfmt from adding `= impl` to associated types defined in macro bodies [#4823](https://github.com/rust-lang/rustfmt/issues/4823)
  - Properly block indent type alias impl traits (TAITs) that wrap to the next line when `version=Two` is set. Before any trait bounds that wrapped to the next line would not be indented [#5027](https://github.com/rust-lang/rustfmt/issues/5027)
  - Prevent rustfmt from adding an `impl Trait` definition into types [#5086](https://github.com/rust-lang/rustfmt/issues/5086)
- Fix cases where `normalize_comments=true` would de-normalizes some comments by changing inline comments into block comments [#4909](https://github.com/rust-lang/rustfmt/issues/4909)
- Prevent rustfmt from wrapping the content of markdown [reference-style links](https://www.markdownguide.org/basic-syntax/#reference-style-links) in doc comments [#5095](https://github.com/rust-lang/rustfmt/issues/5095) [#4933](https://github.com/rust-lang/rustfmt/issues/4933)
- Don't format files annotated with inner `#![rustfmt::skip]` attribute [PR #5094](https://github.com/rust-lang/rustfmt/pull/5094)
- Prevent duplicate comma when struct pattern ends with `..` and `trailing_comma=Always`. For example, `let Foo { a, .. } = b;` would become `let Foo { a,, .. } = b;` [#5066](https://github.com/rust-lang/rustfmt/issues/5066)
- Fix the order of `static` and `async` keywords when rewriting static async closures. The correct order is `static` and then `async` (e.g `static async || {}`) [#5149](https://github.com/rust-lang/rustfmt/issues/5149)
- Retain the fully qualified path segment when rewriting struct literals in expression position. Now `<Struct as Trait>::Type` is not rewritten as `Trait::Type` [#5151](https://github.com/rust-lang/rustfmt/issues/5151)
- Do not remove match arm braces from a match arm with a single `ast::ExprKind::Block` that has leading attributes. Removing the braces could lead to code that does not compile. Now rustfmt will leave the outer `{}` in place when formatting `=> {#[allow(unsafe_code)]unsafe {}}` [#4109](https://github.com/rust-lang/rustfmt/issues/4109)
- Backport json emitter and stdin changes [PR #5054](https://github.com/rust-lang/rustfmt/pull/5054)
  - Make `--check` work when running rustfmt with input from stdin [PR #3896](https://github.com/rust-lang/rustfmt/pull/3896)
  - Fix `--check` with the `--files-with-diff` flag [PR #3910](https://github.com/rust-lang/rustfmt/pull/3910)
  - Produce valid JSON when using the JSON emitter [PR #3953](https://github.com/rust-lang/rustfmt/pull/3953)
  - Fix newlines in JSON output [PR #4262](https://github.com/rust-lang/rustfmt/pull/4262)
  - Use `<stdin>` when emitting stdin as filename [PR #4298](https://github.com/rust-lang/rustfmt/pull/4298)
- Always generate some output when formatting `@generated` files via stdin even when `format_generated_files=false`. Not producing output caused rust-analyzer to delete the file content [rust-lang/rust-analyzer](https://github.com/rust-lang/rust-analyzer/issues/11285) [#5172](https://github.com/rust-lang/rustfmt/issues/5172)
- Properly block indent multi-line comments in empty struct definitions. Previously, only the first comment line would be block indented. All other comment lines would be aligned with the struct definition [#4854](https://github.com/rust-lang/rustfmt/issues/4854)
- Prevent rustfmt from wrapping a comment at a byte position inside a non-ascii character when `wrap_comments=true`. This prevents rustfmt from panicking when breaking on the invalid position [#5023](https://github.com/rust-lang/rustfmt/issues/5023)
- Prevent rustfmt from removing commented out trailing separators (e.g commas) when rewriting lists. For example, remove the comma from a comment like this `// ...,` would lead to a scenario where the entire list could not be rewritten because the content of the comment changed [#5042](https://github.com/rust-lang/rustfmt/issues/5042)
- Fix panic when `import_granularity` was set to `Module`, `One`, or `Crate` and the import use declaration contained an alias `use crate a::b as b1` [#5131](https://github.com/rust-lang/rustfmt/issues/5131)
- Add a newline between generic parameters and their doc comments to prevent the generic parameters from being merged into their doc comments [#5122](https://github.com/rust-lang/rustfmt/issues/5122)
- Fixes indentation issue where string literals manually broken with line continuation characters (`\`) would be incorrectly indented in macro definitions when setting `format_strings=true`[#4036](https://github.com/rust-lang/rustfmt/issues/4036)
- Properly wrap and format long markdown block quotes when `wrap_comments=true` [#5157](https://github.com/rust-lang/rustfmt/issues/5157)
- Prevent rustfmt from wrapping markdown headers even when `wrap_comments=true`. Wrapping the markdown headers would prevent them from being properly rendered with rustdoc [#5238](https://github.com/rust-lang/rustfmt/issues/5238)
- Prevent rustfmt from removing commas between struct fields when those fields were also separated by an empty line [#4791](https://github.com/rust-lang/rustfmt/issues/4791) [#4928](https://github.com/rust-lang/rustfmt/issues/4928)
- Fix compiler error caused when formatting imports with `imports_granularity=Module` and a path containing `self`. Given the following import `use crate::lexer::{self, tokens::TokenData};`, rustfmt would transform the `self` import into `use crate::lexer::self;`. Now rustfmt produces `use crate::lexer::{self};` [#4681](https://github.com/rust-lang/rustfmt/issues/4681)
- Prevent rustfmt from breaking long type links in doc comments on namespace qualifiers (`::`) when `wrap_comments=true`. Breaking these long type links over multiple lines prevented them from being properly rendered in rustdoc [#5260](https://github.com/rust-lang/rustfmt/issues/5260)
- Correctly find the start of struct bodies after any generic `const` parameters. Naively searching for an opening `{` lead to issues since generic `const` parameters are also defined with `{}` (e.g. `struct Example<const N: usize = { 1048576 }> {}`) [#5273](https://github.com/rust-lang/rustfmt/issues/5273)
- Prevent rustfmt from merging derives when using inner or outer `rustfmt::skip::attributes` attributes. For example, `#[rustfmt::skip::attributes(derive)]` [#5270](https://github.com/rust-lang/rustfmt/issues/5270)
- Retain trailing `;` when rewriting macro calls in extern blocks. For example, `extern "C" { x!(-); }`[#5281](https://github.com/rust-lang/rustfmt/issues/5281)
- Add a newline when formatting struct fields preceded by both doc comments and inline comments to prevent the field from being merged into the inline comment. This was not an issue when a struct was preceded by just a doc comment or just an inline comment [#5215](https://github.com/rust-lang/rustfmt/issues/5215)

### Added

- Added `One` as a new [group_imports](https://rust-lang.github.io/rustfmt/?version=v1.4.38&search=#group_imports) option to create a single group for all imports [PR #4966](https://github.com/rust-lang/rustfmt/pull/4966)
- Add [short_array_element_width_threshold](https://rust-lang.github.io/rustfmt/?version=v1.4.38&search=#short_array_element_width_threshold) config option to give users more control over when `Mixed` list formatting is used [PR #5228](https://github.com/rust-lang/rustfmt/pull/5228)

### Removed

- Removed unstable, nightly-only config option `report_todo` [#5101](https://github.com/rust-lang/rustfmt/issues/5101)
- Removed unstable, nightly-only config option `report_fixme` [#5102](https://github.com/rust-lang/rustfmt/issues/5102)
- Removed unstable, nightly-only config option `license_template_path` [#5103](https://github.com/rust-lang/rustfmt/issues/5103)

### Misc

- Improved performance when formatting large and deeply nested expression trees, often found in generated code, which have many expressions that exceed `max_width` [#5128](https://github.com/rust-lang/rustfmt/issues/5128), [#4867](https://github.com/rust-lang/rustfmt/issues/4867), [#4476](https://github.com/rust-lang/rustfmt/issues/4476), [#5139](https://github.com/rust-lang/rustfmt/pull/5139)

### Install/Download Options
- **rustup (nightly)** - nightly-2022-06-15
- **GitHub Release Binaries** - [Release v1.5.0](https://github.com/rust-lang/rustfmt/releases/tag/v1.5.0)
- **Build from source** - [Tag v1.5.0](https://github.com/rust-lang/rustfmt/tree/v1.5.0), see instructions for how to [install rustfmt from source][install-from-source]

## [1.4.38] 2021-10-20

### Changed

- Switched from `rustc-ap-*` crates to `rustc_private` for consumption model of rustc internals
- `annotate-snippets` updated to v0.8 [PR #4762](https://github.com/rust-lang/rustfmt/pull/4762)
- Greatly improved the performance of `cargo fmt` in large workspaces utilizing the `--all` flag by updating to a newer version of `cargo_metadata` that leverages updated `cargo` output from v1.51+ [PR #4997](https://github.com/rust-lang/rustfmt/pull/4997)
- Improved formatting of long slice patterns [#4530](https://github.com/rust-lang/rustfmt/issues/4530)
  - **Note you must have `version = Two` in your configuration to take advantage of the new formatting**
- Stabilized `match_block_trailing_comma` configuration option [#3380](https://github.com/rust-lang/rustfmt/issues/3380) - [https://rust-lang.github.io/rustfmt/?version=v1.4.38&search=#match_block_trailing_comma](https://rust-lang.github.io/rustfmt/?version=v1.4.38&search=#match_block_trailing_comma)
- Stabilized `disable_all_formatting` configuration option [#5026](https://github.com/rust-lang/rustfmt/pull/5026) - [https://rust-lang.github.io/rustfmt/?version=v1.4.38&search=#disable_all_formatting](https://rust-lang.github.io/rustfmt/?version=v1.4.38&search=#disable_all_formatting)
- Various improvements to the configuration documentation website [https://rust-lang.github.io/rustfmt/?version=v1.4.38]([https://rust-lang.github.io/rustfmt/?version=v1.4.38])
- Addressed various clippy and rustc warnings


### Fixed

- Resolved issue where specious whitespace would be inserted when a block style comment was terminated within string literal processing [#4312](https://github.com/rust-lang/rustfmt/issues/4312)
- Nested out-of-line mods are again parsed and formatted [#4874](https://github.com/rust-lang/rustfmt/issues/4874)
- Accepts `2021` for edition value from rustfmt command line [PR #4847](https://github.com/rust-lang/rustfmt/pull/4847)
- Unstable command line options are no longer displayed in `--help` text on stable [PR #4798](https://github.com/rust-lang/rustfmt/issues/4798)
- Stopped panicking on patterns in match arms which start with non-ascii characters [#4868](https://github.com/rust-lang/rustfmt/issues/4868)
- Stopped stripping defaults on const params [#4816](https://github.com/rust-lang/rustfmt/issues/4816)
- Fixed issue with dropped content with GAT aliases with self bounds in impls [#4911](https://github.com/rust-lang/rustfmt/issues/4911)
- Stopped removing generic args on associated type constraints [#4943](https://github.com/rust-lang/rustfmt/issues/4943)
- Stopped dropping visibility on certain trait and impl items [#4960](https://github.com/rust-lang/rustfmt/issues/4960)
- Fixed dropping of qualified paths in struct patterns [#4908](https://github.com/rust-lang/rustfmt/issues/4908) and [#5005](https://github.com/rust-lang/rustfmt/issues/5005)
- Fixed bug in line width calculation that was causing specious formatting of certain patterns [#4031](https://github.com/rust-lang/rustfmt/issues/4031)
  - **Note that this bug fix may cause observable formatting changes in cases where code had been formatted with prior versions of rustfmt that contained the bug**
- Fixed bug where rustfmt would drop parameter attributes if they were too long in certain cases [#4579](https://github.com/rust-lang/rustfmt/issues/4579)
- Resolved idempotency issue with extern body elements [#4963](https://github.com/rust-lang/rustfmt/issues/4963)
- rustfmt will now handle doc-style comments on function parameters, since they could appear with certain macro usage patterns even though it's generally invalid syntax [#4936](https://github.com/rust-lang/rustfmt/issues/4936)
- Fixed bug in `match_block_trailing_comma` where commas were not added to the blocks of bodies whose arm had a guard that did not fit on the same line as the pattern [#4998](https://github.com/rust-lang/rustfmt/pull/4998)
- Fixed bug in cases where derive attributes started with a block style comment [#4984](https://github.com/rust-lang/rustfmt/issues/4984)
- Fixed issue where the struct rest could be lost when `struct_field_align_threshold` was enabled [#4926](https://github.com/rust-lang/rustfmt/issues/4926)
- Handles cases where certain control flow type expressions have comments between patterns/keywords and the pattern ident contains the keyword [#5009](https://github.com/rust-lang/rustfmt/issues/5009)
- Handles tuple structs that have explicit visibilities and start with a block style comment [#5011](https://github.com/rust-lang/rustfmt/issues/5011)
- Handles leading line-style comments in certain types of macro calls [#4615](https://github.com/rust-lang/rustfmt/issues/4615)


### Added
- Granular width heuristic options made available for user control [PR #4782](https://github.com/rust-lang/rustfmt/pull/4782). This includes the following:
  - [`array_width`](https://rust-lang.github.io/rustfmt/?version=v1.4.38&search=#array_width)
  - [`attr_fn_like_width`](https://rust-lang.github.io/rustfmt/?version=v1.4.38&search=#attr_fn_like_width)
  - [`chain_width`](https://rust-lang.github.io/rustfmt/?version=v1.4.38&search=#chain_width)
  - [`fn_call_width`](https://rust-lang.github.io/rustfmt/?version=v1.4.38&search=#fn_call_width)
  - [`single_line_if_else_max_width`](https://rust-lang.github.io/rustfmt/?version=v1.4.38&search=#single_line_if_else_max_width)
  - [`struct_lit_width`](https://rust-lang.github.io/rustfmt/?version=v1.4.38&search=#struct_lit_width)
  - [`struct_variant_width`](https://rust-lang.github.io/rustfmt/?version=v1.4.38&search=#struct_variant_width)

Note this hit the rustup distributions prior to the v1.4.38 release as part of an out-of-cycle updates, but is listed in this version because the feature was not in the other v1.4.37 releases. See also the `use_small_heuristics` section on the configuration site for more information
[https://rust-lang.github.io/rustfmt/?version=v1.4.38&search=#use_small_heuristics](https://rust-lang.github.io/rustfmt/?version=v1.4.38&search=#use_small_heuristics)

- New `One` variant added to `imports_granularity` configuration option which can be used to reformat all imports into a single use statement [#4669](https://github.com/rust-lang/rustfmt/issues/4669)
- rustfmt will now skip files that are annotated with `@generated` at the top of the file [#3958](https://github.com/rust-lang/rustfmt/issues/3958)
  if `format_generated_files` option is set to `false` (by default `@generated` files are formatted)
- New configuration option `hex_literal_case` that allows user to control the casing utilized for hex literals [PR #4903](https://github.com/rust-lang/rustfmt/pull/4903)

See the section on the configuration site for more information
https://rust-lang.github.io/rustfmt/?version=v1.4.38&search=#hex_literal_case

- `cargo fmt` now directly supports the `--check` flag, which means it's now possible to run `cargo fmt --check` instead of the more verbose `cargo fmt -- --check` [#3888](https://github.com/rust-lang/rustfmt/issues/3888)

### Install/Download Options
- **rustup (nightly)** - *pending*
- **GitHub Release Binaries** - [Release v1.4.38](https://github.com/rust-lang/rustfmt/releases/tag/v1.4.38)
- **Build from source** - [Tag v1.4.38](https://github.com/rust-lang/rustfmt/tree/v1.4.38), see instructions for how to [install rustfmt from source][install-from-source]

## [1.4.37] 2021-04-03

### Changed

- `rustc-ap-*` crates updated to v712.0.0

### Fixed
- Resolve idempotence issue related to indentation of macro defs that contain or-patterns with inner comments ([#4603](https://github.com/rust-lang/rustfmt/issues/4603))
- Addressed various clippy and rustc warnings

### Install/Download Options
- **crates.io package** - *pending*
- **rustup (nightly)** - *pending*
- **GitHub Release Binaries** - [Release v1.4.37](https://github.com/rust-lang/rustfmt/releases/tag/v1.4.37)
- **Build from source** - [Tag v1.4.37](https://github.com/rust-lang/rustfmt/tree/v1.4.37), see instructions for how to [install rustfmt from source][install-from-source]

## [1.4.36] 2021-02-07

### Changed

- `rustc-ap-*` crates updated to v705.0.0

### Install/Download Options
- **crates.io package** - *pending*
- **rustup (nightly)** - *pending*
- **GitHub Release Binaries** - [Release v1.4.36](https://github.com/rust-lang/rustfmt/releases/tag/v1.4.36)
- **Build from source** - [Tag v1.4.36](https://github.com/rust-lang/rustfmt/tree/v1.4.36), see instructions for how to [install rustfmt from source][install-from-source]

## [1.4.35] 2021-02-03

### Changed

- `rustc-ap-*` crates updated to v702.0.0

### Install/Download Options
- **crates.io package** - *pending*
- **rustup (nightly)** - *n/a (superseded by [v1.4.36](#1436-2021-02-07))
- **GitHub Release Binaries** - [Release v1.4.35](https://github.com/rust-lang/rustfmt/releases/tag/v1.4.35)
- **Build from source** - [Tag v1.4.35](https://github.com/rust-lang/rustfmt/tree/v1.4.35), see instructions for how to [install rustfmt from source][install-from-source]

## [1.4.34] 2021-01-28

### Fixed
- Don't insert trailing comma on (base-less) rest in struct literals within macros ([#4675](https://github.com/rust-lang/rustfmt/issues/4675))

### Install/Download Options
- **crates.io package** - *pending*
- **rustup (nightly)** - Starting in `2021-01-31`
- **GitHub Release Binaries** - [Release v1.4.34](https://github.com/rust-lang/rustfmt/releases/tag/v1.4.34)
- **Build from source** - [Tag v1.4.34](https://github.com/rust-lang/rustfmt/tree/v1.4.34), see instructions for how to [install rustfmt from source][install-from-source]

## [1.4.33] 2021-01-27

### Changed
- `merge_imports` configuration has been deprecated in favor of the new `imports_granularity` option. Any existing usage of `merge_imports` will be automatically mapped to the corresponding value on `imports_granularity` with a warning message printed to encourage users to update their config files.

### Added
- New `imports_granularity` option has been added which succeeds `merge_imports`. This new option supports several additional variants which allow users to merge imports at different levels (crate or module), and even flatten imports to have a single use statement per item. ([PR #4634](https://github.com/rust-lang/rustfmt/pull/4634), [PR #4639](https://github.com/rust-lang/rustfmt/pull/4639))

See the section on the configuration site for more information
https://rust-lang.github.io/rustfmt/?version=v1.4.33&search=#imports_granularity

### Fixed
- Fix erroneous removal of `const` keyword on const trait impl ([#4084](https://github.com/rust-lang/rustfmt/issues/4084))
- Fix incorrect span usage wit const generics in supertraits ([#4204](https://github.com/rust-lang/rustfmt/issues/4204))
- Use correct span for const generic params ([#4263](https://github.com/rust-lang/rustfmt/issues/4263))
- Correct span on const generics to include type bounds ([#4310](https://github.com/rust-lang/rustfmt/issues/4310))
- Idempotence issue on blocks containing only empty statements ([#4627](https://github.com/rust-lang/rustfmt/issues/4627) and [#3868](https://github.com/rust-lang/rustfmt/issues/3868))
- Fix issue with semicolon placement on required functions that have a trailing comment that ends in a line-style comment before the semicolon ([#4646](https://github.com/rust-lang/rustfmt/issues/4646))
- Avoid shared interned cfg_if symbol since rustfmt can re-initialize the rustc_ast globals on multiple inputs ([#4656](https://github.com/rust-lang/rustfmt/issues/4656))

### Install/Download Options
- **crates.io package** - *pending*
- **rustup (nightly)** - n/a (superseded by [v1.4.34](#1434-2021-01-28))
- **GitHub Release Binaries** - [Release v1.4.33](https://github.com/rust-lang/rustfmt/releases/tag/v1.4.33)
- **Build from source** - [Tag v1.4.33](https://github.com/rust-lang/rustfmt/tree/v1.4.33), see instructions for how to [install rustfmt from source][install-from-source]

## [1.4.32] 2021-01-16

### Fixed
- Indentation now correct on first bound in cases where the generic bounds are multiline formatted and the first bound itself is multiline formatted ([#4636](https://github.com/rust-lang/rustfmt/issues/4636))

### Install/Download Options
- **crates.io package** - *pending*
- **rustup (nightly)** - Starting in `2021-01-18`
- **GitHub Release Binaries** - [Release v1.4.32](https://github.com/rust-lang/rustfmt/releases/tag/v1.4.32)
- **Build from source** - [Tag v1.4.32](https://github.com/rust-lang/rustfmt/tree/v1.4.32), see instructions for how to [install rustfmt from source][install-from-source]

## [1.4.31] 2021-01-09

### Changed

- `rustc-ap-*` crates updated to v697.0.0

### Added
- Support for 2021 Edition [#4618](https://github.com/rust-lang/rustfmt/pull/4618))

### Install/Download Options
- **crates.io package** - *pending*
- **rustup (nightly)** - Starting in `2021-01-16`
- **GitHub Release Binaries** - [Release v1.4.31](https://github.com/rust-lang/rustfmt/releases/tag/v1.4.31)
- **Build from source** - [Tag v1.4.31](https://github.com/rust-lang/rustfmt/tree/v1.4.31), see instructions for how to [install rustfmt from source][install-from-source]

## [1.4.30] 2020-12-20

### Fixed
- Last character in derive no longer erroneously stripped when `indent_style` is overridden to `Visual`. ([#4584](https://github.com/rust-lang/rustfmt/issues/4584))
- Brace wrapping of closure bodies maintained in cases where the closure has an explicit return type and the body consists of a single expression statement. ([#4577](https://github.com/rust-lang/rustfmt/issues/4577))
- No more panics on invalid code with `err` and `typeof` types ([#4357](https://github.com/rust-lang/rustfmt/issues/4357), [#4586](https://github.com/rust-lang/rustfmt/issues/4586))

### Install/Download Options
- **crates.io package** - *pending*
- **rustup (nightly)** - Starting in `2020-12-25`
- **GitHub Release Binaries** - [Release v1.4.30](https://github.com/rust-lang/rustfmt/releases/tag/v1.4.30)
- **Build from source** - [Tag v1.4.30](https://github.com/rust-lang/rustfmt/tree/v1.4.30), see instructions for how to [install rustfmt from source][install-from-source]

## [1.4.29] 2020-12-04

### Fixed
- Negative polarity on non-trait impl now preserved. ([#4566](https://github.com/rust-lang/rustfmt/issues/4566))

### Install/Download Options
- **crates.io package** - *pending*
- **rustup (nightly)** - Starting in `2020-12-07`
- **GitHub Release Binaries** - [Release v1.4.29](https://github.com/rust-lang/rustfmt/releases/tag/v1.4.29)
- **Build from source** - [Tag v1.4.29](https://github.com/rust-lang/rustfmt/tree/v1.4.29), see instructions for how to [install rustfmt from source][install-from-source]

## [1.4.28] 2020-11-29

### Changed

- `rustc-ap-*` crates updated to v691.0.0
- In the event of an invalid inner attribute on a `cfg_if` condition, rustfmt will now attempt to continue and format the imported modules. Previously rustfmt would emit the parser error about an inner attribute being invalid in this position, but for rustfmt's purposes the invalid attribute doesn't prevent nor impact module formatting.

### Added

- [`group_imports`][group-imports-config-docs] - a new configuration option that allows users to control the strategy used for grouping imports ([#4107](https://github.com/rust-lang/rustfmt/issues/4107))

[group-imports-config-docs]: https://github.com/rust-lang/rustfmt/blob/v1.4.28/Configurations.md#group_imports

### Fixed
- Formatting of malformed derived attributes is no longer butchered. ([#3898](https://github.com/rust-lang/rustfmt/issues/3898), [#4029](https://github.com/rust-lang/rustfmt/issues/4029), [#4115](https://github.com/rust-lang/rustfmt/issues/4115), [#4545](https://github.com/rust-lang/rustfmt/issues/4545))
- Correct indentation used in macro branches when `hard_tabs` is enabled. ([#4152](https://github.com/rust-lang/rustfmt/issues/4152))
- Comments between the visibility modifier and item name are no longer dropped. ([#2781](https://github.com/rust-lang/rustfmt/issues/2781))
- Comments preceding the assignment operator in type aliases are no longer dropped. ([#4244](https://github.com/rust-lang/rustfmt/issues/4244))
- Comments between {`&` operator, lifetime, `mut` kw, type} are no longer dropped. ([#4245](https://github.com/rust-lang/rustfmt/issues/4245))
- Comments between type bounds are no longer dropped. ([#4243](https://github.com/rust-lang/rustfmt/issues/4243))
- Function headers are no longer dropped on foreign function items. ([#4288](https://github.com/rust-lang/rustfmt/issues/4288))
- Foreign function blocks are no longer dropped. ([#4313](https://github.com/rust-lang/rustfmt/issues/4313))
- `where_single_line` is no longer incorrectly applied to multiline function signatures that have no `where` clause. ([#4547](https://github.com/rust-lang/rustfmt/issues/4547))
- `matches!` expressions with multiple patterns and a destructure pattern are now able to be formatted. ([#4512](https://github.com/rust-lang/rustfmt/issues/4512))

### Install/Download Options
- **crates.io package** - *pending*
- **rustup (nightly)** - n/a (superseded by [v1.4.29](#1429-2020-12-04))
- **GitHub Release Binaries** - [Release v1.4.28](https://github.com/rust-lang/rustfmt/releases/tag/v1.4.28)
- **Build from source** - [Tag v1.4.28](https://github.com/rust-lang/rustfmt/tree/v1.4.28), see instructions for how to [install rustfmt from source][install-from-source]

## [1.4.27] 2020-11-16

### Fixed

- Leading comments in an extern block are no longer dropped (a bug that exists in v1.4.26). ([#4528](https://github.com/rust-lang/rustfmt/issues/4528))

### Install/Download Options
- **crates.io package** - *pending*
- **rustup (nightly)** - Starting in `2020-11-18`
- **GitHub Release Binaries** - [Release v1.4.27](https://github.com/rust-lang/rustfmt/releases/tag/v1.4.27)
- **Build from source** - [Tag v1.4.27](https://github.com/rust-lang/rustfmt/tree/v1.4.27), see instructions for how to [install rustfmt from source][install-from-source]

## [1.4.26] 2020-11-14

### Changed

- Original comment indentation for trailing comments within an `if` is now taken into account when determining the indentation level to use for the trailing comment in formatted code. This does not modify any existing code formatted with rustfmt; it simply gives the programmer discretion to specify whether the comment is associated to the `else` block, or if the trailing comment is just a member of the `if` block. ([#1575](https://github.com/rust-lang/rustfmt/issues/1575), [#4120](https://github.com/rust-lang/rustfmt/issues/4120), [#4506](https://github.com/rust-lang/rustfmt/issues/4506))

In this example the `// else comment` refers to the `else`:
```rust
// if comment
if cond {
    "if"
// else comment
} else {
    "else"
}
```

Whereas in this case the `// continue` comments are members of their respective blocks and do not refer to the `else` below.
```rust
if toks.eat_token(Token::Word("modify"))? && toks.eat_token(Token::Word("labels"))? {
    if toks.eat_token(Token::Colon)? {
        // ate the token
    } else if toks.eat_token(Token::Word("to"))? {
        // optionally eat the colon after to, e.g.:
        // @rustbot modify labels to: -S-waiting-on-author, +S-waiting-on-review
        toks.eat_token(Token::Colon)?;
    } else {
        // It's okay if there's no to or colon, we can just eat labels
        // afterwards.
    }
    1 + 2;
    // continue
} else if toks.eat_token(Token::Word("label"))? {
    // continue
} else {
    return Ok(None);
}
```

### Fixed
- Formatting of empty blocks with attributes which only contained comments is no longer butchered.([#4475](https://github.com/rust-lang/rustfmt/issues/4475), [#4467](https://github.com/rust-lang/rustfmt/issues/4467), [#4452](https://github.com/rust-lang/rustfmt/issues/4452#issuecomment-705886282), [#4522](https://github.com/rust-lang/rustfmt/issues/4522))
- Indentation of trailing comments in non-empty extern blocks is now correct. ([#4120](https://github.com/rust-lang/rustfmt/issues/4120#issuecomment-696491872))

### Install/Download Options
- **crates.io package** - *pending*
- **rustup (nightly)** - Starting in `2020-11-16`
- **GitHub Release Binaries** - [Release v1.4.26](https://github.com/rust-lang/rustfmt/releases/tag/v1.4.26)
- **Build from source** - [Tag v1.4.26](https://github.com/rust-lang/rustfmt/tree/v1.4.26), see instructions for how to [install rustfmt from source][install-from-source]

## [1.4.25] 2020-11-10

### Changed

- Semicolons are no longer automatically inserted on trailing expressions in macro definition arms ([#4507](https://github.com/rust-lang/rustfmt/pull/4507)). This gives the programmer control and discretion over whether there should be semicolons in these scenarios so that potential expansion issues can be avoided.

### Install/Download Options
- **crates.io package** - *pending*
- **rustup (nightly)** - Starting in `2020-11-14`
- **GitHub Release Binaries** - [Release v1.4.25](https://github.com/rust-lang/rustfmt/releases/tag/v1.4.25)
- **Build from source** - [Tag v1.4.25](https://github.com/rust-lang/rustfmt/tree/v1.4.25), see instructions for how to [install rustfmt from source][install-from-source]

## [1.4.24] 2020-11-05

### Changed

- Block wrapped match arm bodies containing a single macro call expression are no longer flattened ([#4496](https://github.com/rust-lang/rustfmt/pull/4496)). This allows programmer discretion so that the block wrapping can be preserved in cases where needed to prevent issues in expansion, such as with trailing semicolons, and aligns with updated [Style Guide guidance](https://github.com/rust-dev-tools/fmt-rfcs/blob/master/guide/expressions.md#macro-call-expressions) for such scenarios.

### Fixed
- Remove useless `deprecated` attribute on a trait impl block in the rustfmt lib, as these now trigger errors ([rust-lang/rust/#78626](https://github.com/rust-lang/rust/pull/78626))

### Install/Download Options
- **crates.io package** - *pending*
- **rustup (nightly)** - Starting in `2020-11-09`
- **GitHub Release Binaries** - [Release v1.4.24](https://github.com/rust-lang/rustfmt/releases/tag/v1.4.24)
- **Build from source** - [Tag v1.4.24](https://github.com/rust-lang/rustfmt/tree/v1.4.24), see instructions for how to [install rustfmt from source][install-from-source]

## [1.4.23] 2020-10-30

### Changed

- Update `rustc-ap-*` crates to v686.0.0

### Added
- Initial support for formatting new ConstBlock syntax ([#4478](https://github.com/rust-lang/rustfmt/pull/4478))

### Fixed
- Handling of unclosed delimiter-only parsing errors in input files ([#4466](https://github.com/rust-lang/rustfmt/issues/4466))
- Misc. minor parser bugs ([#4418](https://github.com/rust-lang/rustfmt/issues/4418) and [#4431](https://github.com/rust-lang/rustfmt/issues/4431))
- Panic on nested tuple access ([#4355](https://github.com/rust-lang/rustfmt/issues/4355))
- Unable to disable license template path via cli override ([#4487](https://github.com/rust-lang/rustfmt/issues/4487))
- Preserve comments in empty statements [#4018](https://github.com/rust-lang/rustfmt/issues/4018))
- Indentation on skipped code [#4398](https://github.com/rust-lang/rustfmt/issues/4398))

### Install/Download Options
- **crates.io package** - *pending*
- **rustup (nightly)** - n/a (superseded by [v1.4.24](#1424-2020-11-05))
- **GitHub Release Binaries** - [Release v1.4.23](https://github.com/rust-lang/rustfmt/releases/tag/v1.4.23)
- **Build from source** - [Tag v1.4.23](https://github.com/rust-lang/rustfmt/tree/v1.4.23), see instructions for how to [install rustfmt from source][install-from-source]



## [1.4.22] 2020-10-04

### Changed

- Update `rustc-ap-*` crates to v679.0.0
- Add config option to allow control of leading match arm pipes
- Support `RUSTFMT` environment variable in `cargo fmt` to run specified `rustfmt` instance

### Fixed

- Fix preservation of type aliases within extern blocks


## [1.4.9] 2019-10-07

### Changed

- Update `rustc-ap-*` crates to 606.0.0.

### Fixed

- Fix aligning comments of different group
- Fix flattening imports with a single `self`.
- Fix removing attributes on function parameters.
- Fix removing `impl` keyword from opaque type.

## [1.4.8] 2019-09-08

### Changed

- Update `rustc-ap-*` crates to 583.0.0.

## [1.4.7] 2019-09-06

### Added

- Add `--config` command line option.

### Changed

- Update `rustc-ap-*` crates to 581.0.0.
- rustfmt now do not warn against trailing whitespaces inside macro calls.

### Fixed

- Fix `merge_imports` generating invalid code.
- Fix removing discriminant values on enum variants.
- Fix modules defined inside `cfg_if!` not being formatted.
- Fix minor formatting issues.

## [1.4.6] 2019-08-28

### Added

- Add `--message-format` command line option to `cargo-fmt`.
- Add `-l,--files-with-diff` command line option to `rustfmt`.
- Add `json` emit mode.

### Fixed

- Fix removing attributes on struct pattern's fields.
- Fix non-idempotent formatting of match arm.
- Fix `merge_imports` generating invalid code.
- Fix imports with `#![macro_use]` getting reordered with `reorder_imports`.
- Fix calculation of line numbers in checkstyle output.
- Fix poor formatting of complex fn type.

## [1.4.5] 2019-08-13

### Fixed

- Fix generating invalid code when formatting an impl block with const generics inside a where clause.
- Fix adding a trailing space after a `dyn` keyword which is used as a macro argument by itself.

## [1.4.4] 2019-08-06

### Fixed

- Fix `cargo fmt` incorrectly formatting crates that is not part of the workspace or the path dependencies.
- Fix removing a trailing comma from a tuple pattern.

## [1.4.3] 2019-08-02

### Changed

- Update `rustc-ap-*` crates to 546.0.0.

### Fixed

- Fix an underscore pattern getting removed.

## [1.4.2] 2019-07-31

### Changed

- Explicitly require the version of `rustfmt-config_proc_macro` to be 0.1.2 or later.

## [1.4.1] 2019-07-30

### Changed

- Update `rustc-ap-*` crates to 542.0.0.

## [1.4.0] 2019-07-29

### Added

- Add new attribute `rustfmt::skip::attributes` to prevent rustfmt
from formatting an attribute #3665

### Changed

- Update `rustc-ap-*` crates to 541.0.0.
- Remove multiple semicolons.

## [1.3.3] 2019-07-15

### Added

- Add `--manifest-path` support to `cargo fmt` (#3683).

### Fixed

- Fix `cargo fmt -- --help` printing nothing (#3620).
- Fix inserting an extra comma (#3677).
- Fix incorrect handling of CRLF with `file-lines` (#3684).
- Fix `print-config=minimal` option (#3687).

## [1.3.2] 2019-07-06

### Fixed

- Fix rustfmt crashing when `await!` macro call is used in a method chain.
- Fix rustfmt not recognizing a package whose name differs from its directory's name.

## [1.3.1] 2019-06-30

### Added

- Implement the `Display` trait on the types of `Config`.

### Changed

- `ignore` configuration option now only supports paths separated by `/`. Windows-style paths are not supported.
- Running `cargo fmt` in a sub-directory of a project is now supported.

### Fixed

- Fix bugs that may cause rustfmt to crash.

## [1.3.0] 2019-06-09

### Added

- Format modules defined inside `cfg_if` macro calls #3600

### Changed

- Change option `format_doc_comment` to `format_code_in_doc_comment`.
- `use_small_heuristics` changed to be an enum and stabilised. Configuration
  options are now ready for 1.0.
- Stabilise `fn_args_density` configuration option and rename it to `fn_args_layout` #3581
- Update `rustc-ap-*` crates to 486.0.0
- Ignore sub-modules when skip-children is used #3607
- Removed bitrig support #3608

### Fixed

- `wrap_comments` should not imply `format_doc_comments` #3535
- Incorrect handling of const generics #3555
- Add the handling for `vec!` with paren inside macro #3576
- Format trait aliases with where clauses #3586
- Catch panics from the parser while rewriting macro calls #3589
- Fix erasing inner attributes in struct #3593
- Inline the attribute with its item even with the `macro_use` attribute or when `reorder_imports` is disabled #3598
- Fix the bug add unwanted code to impl #3602

## [1.2.2] 2019-04-24

### Fixed

- Fix processing of `ignore` paths #3522
- Attempt to format attributes if only they exist #3523

## [1.2.1] 2019-04-18

### Added

- Add `--print-config current` CLI option b473e65
- Create GitHub [page](https://rust-lang.github.io/rustfmt/) for Configuration.md #3485

### Fixed

- Keep comment appearing between parameter's name and its type #3491
- Do not delete semicolon after macro call with square brackets #3500
- Fix `--version` CLI option #3506
- Fix duplication of attributes on a match arm's body #3510
- Avoid overflowing item with attributes #3511

## [1.2.0] 2019-03-27

### Added

- Add new attribute `rustfmt::skip::macros` to prevent rustfmt from formatting a macro #3454

### Changed

- Discard error report in silent_emitter #3466

### Fixed

- Fix bad performance on deeply nested binary expressions #3467
- Use BTreeMap to guarantee consistent ordering b4d4b57

## [1.1.1] 2019-03-21

### Fixed

- Avoid panic on macro inside deeply nested block c9479de
- Fix line numbering in missed spans and handle file_lines in edge cases cdd08da
- Fix formatting of async blocks 1fa06ec
- Avoid duplication on the presence of spaces between macro name and `!` #3464

## [1.1.0] 2019-03-17

### Added

- Add `inline_attribute_width` configuration option to write an item and its attribute on the same line if their combined width is below a threshold #3409
- Support `const` generics f0c861b
- Support path clarity module #3448

### Changed

- Align loop and while formatting 7d9a2ef
- Support `EmitMode::ModifiedLines` with stdin input #3424
- Update `rustc-ap-*` crates to 407.0.0
- Remove trailing whitespaces in missing spans 2d5bc69

### Fixed

- Do not remove comment in the case of no arg 8e3ef3e
- Fix `Ident of macro+ident gets duplicated` error 40ff078
- Format the if expression at the end of the block in a single line 5f3dfe6

## [1.0.3] 2019-02-14

### Added

- Point unstable options to tracking issues 412dcc7

### Changed

- Update `rustc-ap-*` crates to 373.0.0

## [1.0.2] 2019-02-12

### Added

- Add a [section](https://github.com/rust-lang/rustfmt/blob/ae331be/Contributing.md#version-gate-formatting-changes) to the Contributing.md file about version-gating formatting changes 36e2cb0
- Allow specifying package with `-p` CLI option a8d2591
- Support `rustfmt::skip` on imports #3289
- Support global `rustfmt.toml` to be written in user config directory #3280
- Format visibility on trait alias 96a3df3

### Changed

- Do not modify original source code inside macro call #3260
- Recognize strings inside comments in order to avoid indenting them baa62c6
- Use Unicode-standard char width to wrap comments or strings a01990c
- Change new line point in the case of no args #3294
- Use the same formatting rule between functions and macros #3298
- Update rustc-ap-rustc_target to 366.0.0, rustc-ap-syntax to 366.0.0, and rustc-ap-syntax_pos to 366.0.0

### Fixed

- rewrite_comment: fix block fallback when failing to rewrite an itemized block ab7f4e1
- Catch possible tokenizer panics #3240
- Fix macro indentation on Windows #3266
- Fix shape when formatting return or break expr on statement position #3259
- rewrite_comment: fix block fallback when failing to rewrite an itemized block
- Keep leading double-colon to respect the 2018 edition of rust's paths a2bfc02
- Fix glob and nested global imports 2125ad2
- Do not force trailing comma when using mixed layout #3306
- Prioritize `single_line_fn` and `empty_item_single_line` over `brace_style` #3308
- Fix `internal error: left behind trailing whitespace` with long lines c2534f5
- Fix attribute duplication #3325
- Fix formatting of strings within a macro 813aa79
- Handle a macro argument with a single keyword 9a7ea6a

## [1.0.1] 2018-12-09

### Added

- Add a `version` option 378994b

### Changed

- End expressions like return/continue/break with a semicolon #3223
- Update rustc-ap-rustc_target to 306.0.0, rustc-ap-syntax to 306.0.0, and rustc-ap-syntax_pos to 306.0.0

### Fixed

- Allow to run a rustfmt command from cargo-fmt even when there is no target a2da636
- Fix `un-closed delimiter` errors when formatting break labels 40174e9

## [1.0.0] 2018-11-19

### Changed

- Preserve possibly one whitespace for brace macros 1a3bc79
- Prefer to break arguments over putting output type on the next line 1dd54e6

## [0.99.9] 2018-11-15

### Changed

- Update rustc-ap-rustc_target to 297.0.0, rustc-ap-syntax to 297.0.0, to rustc-ap-syntax_pos to 297.0.0
- Don't align comments on `extern crate`s dd7add7

## [0.99.8] 2018-11-14

### Added

- Add `overflow_delimited_expr` config option to more aggressively allow overflow #3175

### Fixed

- Fix the logic for retaining a comment before the arrow in a match #3181
- Do not wrap comments in doctest to avoid failing doctest runs #3183
- Fix comment rewriting that was wrapping code into a line comment #3188
- Fix formatting of unit-struct with `where`-clause #3200

## [0.99.7] 2018-11-07

### Changed

- Force a newline after the `if` condition if there is a different indentation level #3109
- Use correct width when formatting type on local statement #3126
- Treat crates non-alphabetically when ordering 799005f
- Fix formatting of code that is annotated with rustfmt::skip #3113
- Stabilize `edition` configuration option 9c3ae2d
- cargo-fmt: detect Rust edition in use #3129
- Trim the indentation on macros which heuristically appear to use block-style indentation #3178

### Fixed

- Do not remove path disambiguator inside macro #3142
- Improve handling of Windows newlines #3141
- Fix alignment of a struct's fields (`struct_field_align_threshold` option) with the Visual `indent_style` #3165
- Fix a bug in formatting markdown lists within comments #3172

## [0.99.6] 2018-10-18

### Added

- Add `enum_discrim_align_threshold` option to vertically align enum discriminants cc22869
- Add `println!`-like heuristic to the `fail` attribute #3067
- Handle itemized items inside comments #3083
- Add `format_doc_comments` configuration option to control the formatting of code snippets inside comments #3089

### Changed

- Makes brace behavior consistent with empty bodies for traits and impls 2727d41
- Consider a multi-lined array as a block-like expression #3969
- Improve formatting of strings #3073
- Get rid of extra commas in Visual struct literal formatting #3077
- Update rustc-ap-rustc_target to 274.0.0, rustc-ap-syntax to 274.0.0, and rustc-ap-syntax_pos to 274.0.0
- Format macro calls with item-like arguments #3080
- Avoid control flow expressions conditions to go multi line ef59b34
- Simplify multi-lining binop expressions #3101

### Fixed

- Do not format a code block in documentation if it is annotated with ignore or text 2bcc3a9
- Fix inconsistent overflow behavior in Visual style #3078
- Fix corner cases of the string formatting implementation #3083
- Do not add parens around lifetimes 0ac68c9
- Catch parser panic in format_snippet 8c4e92a

## [0.99.5] 2018-09-25

### Added

- Handle leading module separator for 2018 Edition #2952
- Add configuration option `normalize_doc_attributes`: convert doc attributes to comments #3002

### Changed

- Accept 2015 and 2018 instead of Edition2015 and Edition2018 for edition option eec7436
- Support platforms without a timer 46e2a2e
- Update rustc-ap-rustc_target to 263.0.0, rustc-ap-syntax to 263.0.0, and rustc-ap-syntax_pos to 263.0.0

### Fixed

- Format of attributes with commas #2971
- Fix optional arg condensing #2972
- Improve formatting of long function parameters #2981
- Fix formatting of raw string literals #2983
- Handle chain with try operators with spaces #2986
- Use correct shape in Visual tuple rewriting #2987
- Improve formatting of arguments with `visual_style = "Visual"` option #2988
- Change `print_diff` to output the correct line number 992b179
- Propagate errors about failing to rewrite a macro 6f318e3
- Handle formatting of long function signature #3010
- Fix indent computation of a macro with braces c3edf6d
- Format generics on associated types #3035
- Incorrect indentation of multiline block match expression #3042
- Fix bug in import where two consecutive module separators were possible 98a0ef2
- Prevent right-shifting of block comments with bare lines 5fdb6db

## [0.99.4] 2018-08-27

### Added

- Handle formatting of underscore imports #2951
- Handle formatting of try blocks #2965

### Changed

- Update rustc-ap-rustc_target to 237.0.0, rustc-ap-syntax to 237.0.0, and rustc-ap-syntax_pos to 237.0.0 ca19c9a
- Consider `dev` channel as nightly for unstable features #2948

### Fixed

- Fix formatting of patterns with ellipsis # 2942

## [0.99.3] 2018-08-23

### Added

- Use path attribute when searching for modules #2901
- Expose FileLines JSON representation to allow external libraries to use the file_lines option #2915

### Changed

- Replace '--config-help' with '--config=help' cb10e06
- Improve formatting of slice patterns #2912

### Fixed

- Format chains with comment #2899
- Fix indentation of formatted macro body #2920
- Fix indentation of block comments f23e6aa

## [0.99.2] 2018-08-07

### Changed

- Update rustc-ap-rustc_target to 218.0.0, rustc-ap-syntax to 218.0.0, and rustc-ap-syntax_pos to 218.0.0 5c9a2b6
- Combine function-like attributes #2900

### Fixed

- Explicitly handle semicolon after the item in statement position d96e3ca
- Fix parsing '#'-hiding of rustdoc 2eca09e

## [0.99.1] 2018-08-04

### Fixed

- fix use statements ordering when a number is present 1928ae7

## [0.99.0] 2018-08-03

- 1.0 RC release

### Changed

- Clarification in README.md 30fe66b

## [0.9.0] 2018-08-01

### Added

- Handle raw identifiers 3027c21
- Format async closure 60ce411
- Add max_width option for all heuristics c2ae39e
- Add config option `format_macro_matchers` to format the metavariable matching patterns in macros 79c5ee8
- Add config option `format_macro_bodies` to format the bodies of macros 79c5ee8
- Format existential type fc307ff
- Support raw identifiers in struct expressions f121b1a
- Format Async block and async function 0b25f60

### Changed

- Update rustc-ap-rustc_target to 211.0.0, rustc-ap-syntax to 211.0.0, and rustc-ap-syntax_pos to 211.0.0
- Put each nested import on its own line while putting non-nested imports on the same line as much as possible 42ab258
- Respect `empty_item_single_line` config option when formatting empty impls. Put the `where` on its own line to improve readability #2771
- Strip leading `|` in match arm patterns 1d4b988
- Apply short function call heuristic to attributes 3abebf9
- Indent a match guard if the pattern is multiline be4d37d
- Change default newline style to `Native` 9d8f381
- Improve formatting of series of binop expressions a4cdb68
- Trigger an internal error if we skip formatting due to a lost comment b085113
- Refactor chain formatting #2838

### Fixed

- Do not insert spaces around braces with empty body or multiple lines 2f65852
- Allow using mixed layout with comments #2766
- Handle break labels #2726
- fix rewrite_string when a line feed is present 472a2ed
- Fix an anomaly with comments and array literals b28a0cd
- Check for comments after the `=>` in a match arm 6899471

## [0.8.0,0.8.1,0.8.2] 2018-05-28

### Added

- Use scoped attributes for skip attribute https://github.com/rust-lang/rustfmt/pull/2703

### Changed

- Comment options `wrap_comments` and `normalize_comments` are reverted back to unstable 416bc4c
- Stabilise `reorder_imports` and `reorder_modules` options 7b6d2b4
- Remove `spaces_within_parens_and_brackets` option d726492
- Stabilise shorthand options: `use_try_shorthand`, `use_field_init_shorthand`, and `force_explicit_abi` 8afe367
- Stabilise `remove_nested_parens` and set default to true a70f716
- Unstabilise `unstable_features` dd9c15a
- Remove `remove_blank_lines_at_start_or_end_of_block` option 2ee8b0e
- Update rustc-ap-syntax to 146.0.0 and rustc-ap-rustc_target to 146.0.0 2c275a2
- Audit the public API #2639

### Fixed

- Handle code block in doc comment without rust prefix f1974e2

## [0.7.0] 2018-05-14

### Added

- Add integration tests against crates in the rust-lang-nursery c79f39a

### Changed

- Update rustc-ap-syntax to 128.0.0 and rustc-ap-rustc_target to 128.0.0 195395f
- Put operands on its own line when each fits in a single line f8439ce
- Improve CLI options 55ac062 1869888 798bffb 4d9de48 eca7796 8396da1 5d9f5aa

### Fixed

- Use correct line width for list attribute 61a401a
- Avoid flip-flopping impl items when reordering them 37c216c
- Formatting breaks short lines when max_width is less than 100 9b36156
- Fix variant "Mixed" of imports_layout option 8c8676c
- Improve handling of long lines f885039
- Fix up lines exceeding max width 51c07f4
- Fix handling of modules in non_modrs_mods style cf573e8
- Do not duplicate attributes on use items e59ceaf
- Do not insert an extra brace in macros with native newlines 4c9ef93

## [0.6.1] 2018-05-01

### Changed

- Change the default value of imports_indent to IndentStyle::Block https://github.com/rust-lang/rustfmt/pull/2662

### Fixed

- Handle formatting of auto traits 5b5a72c
- Use consistent formatting for empty enum and struct https://github.com/rust-lang/rustfmt/pull/2656

## [0.6.0] 2018-04-20

### Changed

- Improve public API 8669004

## [0.5.0] 2018-04-20

### Added

- Add `verbose-diff` CLI option 5194984

### Changed

- Update rustc-ap-syntax to 103.0.0 dd807e2
- Refactor to make a sensible public API ca610d3

### Fixed

- Add spaces between consecutive `..` `..=` 61d29eb

## [0.4.2] 2018-04-12

### Added

- Handle binary operators and lifetimes 0fd174d
- Add reorder_impl_items config option 94f5a05
- Add `--unstable-features` CLI option to list unstable options from the `--help` output 8208f8a
- Add merge_imports config option 5dd203e

### Changed

- Format macro arguments with vertical layout ec71459
- Reorder imports by default 164cf7d
- Do not collapse block around expr with condition on match arm 5b9b7d5
- Use vertical layout for complex attributes c77708f
- Format array using heuristics for function calls 98c6f7b
- Implement stable ordering for impl items with the following item priority: type, const, macro, then method fa80ddf
- Reorder imports by default 164cf7d
- Group `extern crate` by default 3a138a2
- Make `error_on_line_overflow` false by default f146711
- Merge imports with the same prefix into a single nested import 1954513
- Squash the various 'reorder imports' option into one 911395a

### Fixed

- Print version is missing the channel ca6fc67
- Do not add the beginning vert to the match arm 1e1d9d4
- Follow indent style config when formatting attributes efd295a
- Do not insert newline when item is empty a8022f3
- Do not indent or unindent inside string literal ec1907b

## [0.4.1] 2018-03-16

### Added

- Add `ignore` configuration option.
- Add `license_template_path` configuration option.
- Format `lazy_static!`.

### Fixed

- Fix formatting bugs.
- Fix setting `reorder_modules` removing inline modules.
- Format attributes on block expressions.
- Support `dyn trait` syntax.
- Support multiple patterns in `if let` and `while let`.
- Support a pattern with parentheses.

## [0.4.0] 2018-03-02

### Changed

- Do not print verbose outputs when formatting with stdin.
- Preserve trailing whitespaces in doc comments.
- Scale the values of width heuristics by `max_width`.

### Fixed

- Do not reorder items with `#[macro_use]`.
- Fix formatting bugs.
- Support the beginning `|` on a match arm.

## [0.3.8] 2018-02-04

### Added

- Format (or at least try to format) `macro_rules!`.

## [0.3.7] 2018-02-01

### Added

- Add `use_field_init_shorthand` config option.
- Add `reorder_modules` configuration option.

## [0.3.6] 2018-01-18

### Fixed

- Fix panicking on formatting certain macros (#2371).

## [0.3.5] 2018-01-15

### Changed

- Format code block in comments when `wrap_comments` is set to `true`.
- Remove `same_line_attributes` configuration option.
- Rename `git-fmt` to `git-rustfmt`.

### Fixed

- Rustup to `rustc 1.25.0-nightly (e6072a7b3 2018-01-13)`.
- Fix formatting bugs.

## [0.3.4] 2017-12-23

### Added

- Add `--version` flag to `cargo-fmt`, allow `cargo fmt --version`.

### Fixed

- Rustup to `rustc 1.24.0-nightly (5165ee9e2 2017-12-22)`.

## [0.3.3] 2017-12-22

### Added

- Format trait aliases.

### Changed

- `cargo fmt` will format every workspace member.

### Fixed

- Rustup to `rustc 1.24.0-nightly (250b49205 2017-12-21)`
- Fix formatting bugs.

## [0.3.2] 2017-12-15

### Changed

- Warn when unknown configuration option is used.

### Fixed

- Rustup to `rustc 1.24.0-nightly (0077d128d 2017-12-14)`.

## [0.3.1] 2017-12-11

### Added

- Add `error_on_unformatted` configuration option.
- Add `--error-on-unformatted` command line option.

### Changed

- Do not report formatting errors on comments or strings by default.
- Rename `error_on_line_overflow_comments` to `error_on_unformatted`.

### Fixed

- Fix formatting bugs.
- Fix adding a trailing whitespace inside code block when `wrap_comments = true`.

## [0.3.0] 2017-12-11

### Added

- Support nested imports.

### Changed

- Do not report errors on skipped items.
- Do not format code block inside comments when `wrap_comments = true`.
- Keep vertical spaces between items within range.
- Format `format!` and its variants using compressed style.
- Format `write!` and its variants using compressed style.
- Format **simple** array using compressed style.

### Fixed

- Fix `rustfmt --package package_name` not working properly.
- Fix formatting bugs.

## [0.2.17] 2017-12-03

### Added

- Add `blank_lines_lower_bound` and `blank_lines_upper_bound` configuration options.

### Changed

- Combine configuration options related to width heuristic into `width_heuristic`.
- If the match arm's body is `if` expression, force to use block.

### Fixed

- Fix `cargo fmt --all` being trapped in an infinite loop.
- Fix many formatting bugs.

### Removed

- Remove legacy configuration options.

## [0.2.16] 2017-11-21

### Added

- Remove empty lines at the beginning of the file.
- Soft wrapping on doc comments.

### Changed

- Break before `|` when using multiple lines for match arm patterns.
- Combine `control_style`, `where_style` and `*_indent` config options into `indent_style`.
- Combine `item_brace_style` and `fn_brace_style` config options into `brace_style`.
- Combine config options related spacing around colons into `space_before_colon` and `space_after_colon`.

### Fixed

- Fix many bugs.

## [0.2.15] 2017-11-08

### Added

- Add git-fmt tool
- `where_single_line` configuration option.

### Changed

- Rename `chain_one_line_max` to `chain_width`.
- Change the suffix of indent-related configuration options to `_indent`.

## [0.2.14] 2017-11-06

### Fixed

- Rustup to the latest nightly.

## [0.2.13] 2017-10-30

### Fixed

- Rustup to the latest nightly.

## [0.2.12] 2017-10-29

### Fixed

- Fix a bug that `cargo fmt` hangs forever.

## [0.2.11] 2017-10-29

### Fixed

- Fix a bug that `cargo fmt` crashes.

## [0.2.10] 2017-10-28

## [0.2.9] 2017-10-16

## [0.2.8] 2017-09-28

## [0.2.7] 2017-09-21

### Added

- `binop_separator` configuration option (#1964).

### Changed

- Use horizontal layout for function call with a single argument.

### Fixed

- Fix panicking when calling `cargo fmt --all` (#1963).
- Refactorings & faster rustfmt.

## [0.2.6] 2017-09-14

### Fixed

- Fix a performance issue with nested block (#1940).
- Refactorings & faster rustfmt.

## [0.2.5] 2017-08-31

### Added

- Format and preserve attributes on statements (#1933).

### Fixed

- Use getters to access `Span` fields (#1899).

## [0.2.4] 2017-08-30

### Added

- Add support for `Yield` (#1928).

## [0.2.3] 2017-08-30

### Added

- `multiline_closure_forces_block` configuration option (#1898).
- `multiline_match_arm_forces_block` configuration option (#1898).
- `merge_derives` configuration option (#1910).
- `struct_remove_empty_braces` configuration option (#1930).
- Various refactorings.

### Changed

- Put single-lined block comments on the same line with list-like structure's item (#1923).
- Preserve blank line between doc comment and attribute (#1925).
- Put the opening and the closing braces of enum and struct on the same line, even when `item_brace_style = "AlwaysNextLine"` (#1930).

### Fixed

- Format attributes on `ast::ForeignItem` and take max width into account (#1916).
- Ignore empty lines when calculating the shortest indent width inside macro with braces (#1918).
- Handle tabs properly inside macro with braces (#1918).
- Fix a typo in `compute_budgets_for_args()` (#1924).
- Recover comment between keyword (`impl` and `trait`) and `{` which used to get removed (#1925).


[install-from-source]: https://github.com/rust-lang/rustfmt#installing-from-source<|MERGE_RESOLUTION|>--- conflicted
+++ resolved
@@ -39,11 +39,7 @@
   use std::num::{NonZeroU8, NonZeroU16, NonZeroU32, NonZeroU64};
   ```
   [style guide's version sorting algorithm]: https://doc.rust-lang.org/nightly/style-guide/#sorting
-<<<<<<< HEAD
-- When parsing rustfmt configurations fails, rustfmt will now include the path to the toml file in the erorr message [#6302](https://github.com/rust-lang/rustfmt/issues/6302)
-=======
 - When parsing rustfmt configurations fails, rustfmt will now include the path to the toml file in the error message [#6302](https://github.com/rust-lang/rustfmt/issues/6302)
->>>>>>> 9f8fcc2f
 
 ### Added
 - rustfmt now formats trailing where clauses in type aliases [#5887](https://github.com/rust-lang/rustfmt/pull/5887)
